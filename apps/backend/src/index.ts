--- conflicted
+++ resolved
@@ -1,35 +1,64 @@
+// Imports de modules externes
 import express from 'express';
 import cors from 'cors';
 import helmet from 'helmet';
 import morgan from 'morgan';
-<<<<<<< HEAD
-import { cleanEnv, port } from 'envalid';
-=======
+import { cleanEnv, port, str } from 'envalid'; // On combine les imports
+
+// Imports locaux (structure et bonnes pratiques)
 import asyncHandler from './utils/asyncHandler.js';
 import errorHandler from './middleware/errorHandler.js';
 import logger from './utils/logger.js';
->>>>>>> 68f83f65
 
-const app = express();
-app.use(cors());
-app.use(helmet());
-app.use(morgan('dev'));
-
+// --- 1. Validation des variables d'environnement ---
+// On centralise la validation dès le démarrage de l'app.
+// Si une variable manque ou est incorrecte, l'application plantera immédiatement,
+// ce qui est le comportement souhaité ("fail-fast").
 const env = cleanEnv(process.env, {
-  PORT: port({ default: 3001 }),
+  PORT: port({ default: 3001, desc: 'The port the server will run on' }),
+  NODE_ENV: str({ choices: ['development', 'production', 'test'], default: 'development' })
 });
 
-const PORT = env.PORT;
+// --- 2. Initialisation de l'application Express ---
+const app = express();
 
+// --- 3. Middlewares ---
+// Middlewares de sécurité et de base
+app.use(cors()); // Gère les Cross-Origin Resource Sharing
+app.use(helmet()); // Sécurise l'application en définissant divers en-têtes HTTP
+
+// Middleware de logging des requêtes HTTP.
+// En production, on préfèrera 'combined' ou un format JSON.
+app.use(morgan(env.NODE_ENV === 'development' ? 'dev' : 'combined'));
+
+// Middlewares pour parser le corps des requêtes
+app.use(express.json());
+app.use(express.urlencoded({ extended: true }));
+
+
+// --- 4. Routes ---
+// Route de "health check" pour vérifier que le service est en ligne.
+// On utilise asyncHandler pour ne pas avoir à écrire de bloc try/catch.
 app.get(
   '/health',
   asyncHandler(async (_req, res) => {
-    res.json({ status: 'ok' });
+    res.status(200).json({ status: 'ok', message: 'Service is healthy' });
   })
 );
 
+// ... vos autres routes viendraient ici ...
+
+
+// --- 5. Gestion des erreurs ---
+// Ce middleware doit être le DERNIER middleware à être ajouté.
+// Il attrapera toutes les erreurs passées via next(error).
 app.use(errorHandler);
 
+
+// --- 6. Démarrage du serveur ---
+const PORT = env.PORT;
+
 app.listen(PORT, () => {
-  logger.info(`Server listening on port ${PORT}`);
+  // On utilise le logger structuré pour une meilleure observabilité.
+  logger.info(`Server listening on port ${PORT} in ${env.NODE_ENV} mode.`);
 });