import { useEffect, useState, useMemo, useCallback } from 'react';
import type { PostgrestError, SupabaseClient } from '@supabase/supabase-js';
import { supabase } from '@frontend/lib/supabase';
import { safeQuery } from '@frontend/utils/supabaseClient';
import type { Database } from '@frontend/types/database.types';

type ActivityRow = Database['public']['Tables']['activity_log']['Row'];

interface UseRecentActivityOptions<T extends Partial<ActivityRow> = Partial<ActivityRow>> {
  limit?: number;
  order?: 'asc' | 'desc';
<<<<<<< HEAD
  filters?: Partial<ActivityRow>;
=======
  filters?: T;
>>>>>>> b12d29d4
}

interface UseRecentActivityResult {
  activities: ActivityRow[];
  loading: boolean;
  error: PostgrestError | null;
}

const supabaseClient = supabase as SupabaseClient<Database>;

export function useRecentActivity(
  userId: string | undefined,
  { limit = 10, order = 'desc', filters = {} }: UseRecentActivityOptions = {}
): UseRecentActivityResult {
  const [activities, setActivities] = useState<ActivityRow[]>([]);
  const [loading, setLoading] = useState<boolean>(true);
  const [error, setError] = useState<PostgrestError | null>(null);

  // Memoize the filters to prevent unnecessary effect re-runs
  const filtersString = useMemo(() => JSON.stringify(filters), [filters]);

  const fetchActivities = useCallback(async () => {
    if (!userId) {
      setLoading(false);
      return;
    }

    setLoading(true);
    setError(null);

    try {
      // Build the query
      let query = supabaseClient
        .from('activity_log')
        .select('*')
        .eq('user_id', userId);

      // Apply filters if any
<<<<<<< HEAD
const filterEntries = Object.entries(filters) as Array<[keyof ActivityRow, ActivityRow[keyof ActivityRow]]>;
query = filterEntries.reduce((q, [column, value]) => {
  if (value !== undefined) {
    return q.eq(column, value);
  }
  return q;
}, query);
=======
      const filterEntries =
        Object.entries(filters) as Array<[
          keyof ActivityRow,
          ActivityRow[keyof ActivityRow]
        ]>;
      query = filterEntries.reduce((q, [column, value]) => q.eq(column, value), query);
>>>>>>> b12d29d4

      // Apply ordering and limit
      query = query.order('created_at', { ascending: order === 'asc' }).limit(limit);

      // Execute the query using safeQuery
      const { data, error: queryError } = await safeQuery<ActivityRow[]>(async () => {
        const response = await query;
        return {
          data: response.data,
          error: response.error,
        };
      });

      if (queryError) {
        setError(queryError);
        setActivities([]);
      } else {
        setActivities(data || []);
      }
    } catch (err) {
      setError(err as PostgrestError);
      setActivities([]);
    } finally {
      setLoading(false);
    }
  }, [userId, limit, order, filtersString]);

  useEffect(() => {
    fetchActivities();
  }, [fetchActivities]);

  return { activities, loading, error };
}
<|MERGE_RESOLUTION|>--- conflicted
+++ resolved
@@ -9,11 +9,7 @@
 interface UseRecentActivityOptions<T extends Partial<ActivityRow> = Partial<ActivityRow>> {
   limit?: number;
   order?: 'asc' | 'desc';
-<<<<<<< HEAD
   filters?: Partial<ActivityRow>;
-=======
-  filters?: T;
->>>>>>> b12d29d4
 }
 
 interface UseRecentActivityResult {
@@ -52,22 +48,12 @@
         .eq('user_id', userId);
 
       // Apply filters if any
-<<<<<<< HEAD
-const filterEntries = Object.entries(filters) as Array<[keyof ActivityRow, ActivityRow[keyof ActivityRow]]>;
-query = filterEntries.reduce((q, [column, value]) => {
-  if (value !== undefined) {
-    return q.eq(column, value);
-  }
-  return q;
-}, query);
-=======
       const filterEntries =
         Object.entries(filters) as Array<[
           keyof ActivityRow,
           ActivityRow[keyof ActivityRow]
         ]>;
       query = filterEntries.reduce((q, [column, value]) => q.eq(column, value), query);
->>>>>>> b12d29d4
 
       // Apply ordering and limit
       query = query.order('created_at', { ascending: order === 'asc' }).limit(limit);
