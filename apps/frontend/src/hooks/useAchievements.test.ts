--- conflicted
+++ resolved
@@ -14,13 +14,8 @@
 });
 
 describe('useAchievements', () => {
-<<<<<<< HEAD
   beforeEach((): void => {
     supabase.from.mockClear();
-=======
-  beforeEach(() => {
-    supabaseFromMock.mockClear();
->>>>>>> 1bc5105d
     safeQueryMock.mockClear();
   });
 
