--- conflicted
+++ resolved
@@ -1,29 +1,22 @@
+// apps/frontend/src/services/courseService.ts
 import { supabase } from '@frontend/lib/supabase';
 import { safeQuery } from '@frontend/utils/supabaseClient';
 import type { SupabaseClient } from '@supabase/supabase-js';
 import type { Database } from '@frontend/types/database.types';
-<<<<<<< HEAD
 import { z } from 'zod';
-=======
-import {
-  CourseRowSchema,
-  LessonRowSchema,
-  ModuleRowSchema,
-  UserProgressRowSchema,
-  type CourseRow,
-  type LessonRow,
-  type ModuleRow,
-  type UserProgressRow,
-} from '@frontend/types/rowSchemas';
->>>>>>> 1eaa5c7e
 
 const supabaseClient = supabase as SupabaseClient<Database>;
 
-type CourseWithContent = CourseRow & {
-  modules: (ModuleRow & { lessons: LessonRow[] })[];
+type CoursesRow = Database['public']['Tables']['courses']['Row'];
+type LessonsRow = Database['public']['Tables']['lessons']['Row'];
+type ModulesRow = Database['public']['Tables']['modules']['Row'];
+type UserProgressRow = Database['public']['Tables']['user_progress']['Row'];
+
+type CourseWithContent = CoursesRow & {
+  modules: (ModulesRow & { lessons: LessonsRow[] })[];
 };
 
-type CourseProgress = CourseRow & {
+type CourseProgress = CoursesRow & {
   progress: { completed: number; total: number };
 };
 
@@ -33,7 +26,7 @@
   category?: string[];
 }
 
-<<<<<<< HEAD
+// Zod schemas pour validation runtime + typage TS
 const CourseProgressSchema = z
   .object({
     id: z.string(),
@@ -80,14 +73,6 @@
 });
 
 export type CoursesFromSupabase = z.infer<typeof CoursesFromSupabaseSchema>;
-=======
-export interface CoursesFromSupabase {
-  courses: CourseProgress[];
-  lessons: LessonRow[];
-  modules: ModuleRow[];
-  userProgress: UserProgressRow[];
-}
->>>>>>> 1eaa5c7e
 
 export async function fetchCourses({
   search = '',
@@ -101,59 +86,36 @@
   sortBy?: string;
   page?: number;
   pageSize?: number;
-} = {}): Promise<{ data: CourseRow[]; count: number }> {
+} = {}): Promise<{ data: CoursesRow[]; count: number }> {
   const { skillLevel = [], duration = [], category = [] } = filters;
   let query = supabaseClient
     .from('courses')
     .select('*', { count: 'exact' })
     .eq('is_published', true);
 
-  if (search) {
-    query = query.ilike('title', `%${search}%`);
-  }
-
-  if (skillLevel.length) {
-    query = query.in('difficulty', skillLevel);
-  }
-
-  if (category.length) {
-    query = query.in('category', category);
-  }
-
+  if (search) query = query.ilike('title', `%${search}%`);
+  if (skillLevel.length) query = query.in('difficulty', skillLevel);
+  if (category.length) query = query.in('category', category);
   if (duration.length) {
-    // Example assumes a "duration_weeks" column
-    const durations = [];
+    const durations: string[] = [];
     if (duration.includes('short')) durations.push('duration_weeks.lte.3');
     if (duration.includes('medium')) durations.push('duration_weeks.gte.4,duration_weeks.lte.6');
     if (duration.includes('long')) durations.push('duration_weeks.gte.7');
-    if (durations.length) {
-      query = query.or(durations.join(','));
-    }
+    if (durations.length) query = query.or(durations.join(','));
   }
 
   switch (sortBy) {
     case 'popularity':
-      // Sort by creation date (newest first) as a proxy for popularity since enrolled_count doesn't exist
+    case 'rating':
       query = query.order('created_at', { ascending: false });
       break;
     case 'difficulty':
-      // Sort by title since difficulty column doesn't exist in the schema
-      query = query.order('title', { ascending: true });
-      break;
     case 'duration':
-      // Sort by title since duration_weeks column doesn't exist in the schema
-      query = query.order('title', { ascending: true });
-      break;
     case 'alphabetical':
       query = query.order('title', { ascending: true });
       break;
-    case 'rating':
-      // Sort by creation date since rating column doesn't exist in the schema
-      query = query.order('created_at', { ascending: false });
-      break;
     default:
       query = query.order('created_at', { ascending: false });
-      break;
   }
 
   const from = (page - 1) * pageSize;
@@ -162,8 +124,11 @@
 
   const { data, error, count } = await query;
   if (error) throw error;
-  const coursesData = CourseRowSchema.array().parse(data ?? []);
-  return { data: coursesData, count: count || 0 };
+
+  const validated = CourseProgressSchema.array().safeParse(data ?? []);
+  if (!validated.success) throw new Error(`Invalid course data: ${validated.error.message}`);
+
+  return { data: validated.data, count: count ?? 0 };
 }
 
 export async function fetchCoursesWithContent(): Promise<CourseWithContent[]> {
@@ -198,51 +163,33 @@
     ),
   ]);
 
-  if (coursesResult.error) throw coursesResult.error;
-  if (lessonsResult.error) throw lessonsResult.error;
-  if (modulesResult.error) throw modulesResult.error;
-  if (progressResult.error) throw progressResult.error;
-
-  const coursesData = CourseRowSchema.array().parse(coursesResult.data ?? []);
-  const lessonsData = LessonRowSchema.array().parse(lessonsResult.data ?? []);
-  const modulesData = ModuleRowSchema.array().parse(modulesResult.data ?? []);
-  const progressData = UserProgressRowSchema.array().parse(
-    progressResult.data ?? []
-  );
-
-  const completedLessonIds = new Set(
-    progressData.filter(p => p.status === 'completed').map(p => p.lesson_id)
-  );
-
-  const moduleCourseMap = modulesData.reduce<Record<string, string | undefined>>(
-    (acc, module) => {
-      acc[module.id] = module.course_id ?? undefined;
-      return acc;
-    },
-    {}
-  );
-
-  const lessonsByCourse = lessonsData.reduce<Record<string, string[]>>( (
-    acc, lesson
-  ) => {
-    const courseId = moduleCourseMap[lesson.module_id ?? ''];
-    if (!courseId) {
-      return acc;
+  [coursesResult, lessonsResult, modulesResult, progressResult].forEach((r) => {
+    if (r.error) throw r.error;
+  });
+
+  const coursesData = CourseProgressSchema.array().parse(coursesResult.data ?? []);
+  const lessonsData = LessonsRowSchema.array().parse(lessonsResult.data ?? []);
+  const modulesData = ModulesRowSchema.array().parse(modulesResult.data ?? []);
+  const progressData = UserProgressRowSchema.array().parse(progressResult.data ?? []);
+
+  const completedIds = new Set(progressData.filter(p => p.status === 'completed').map(p => p.lesson_id));
+
+  const moduleToCourse: Record<string, string> = {};
+  modulesData.forEach(m => { if (m.course_id) moduleToCourse[m.id] = m.course_id });
+
+  const lessonsByCourse: Record<string, string[]> = {};
+  lessonsData.forEach(l => {
+    const cid = l.module_id ? moduleToCourse[l.module_id] : undefined;
+    if (cid) {
+      lessonsByCourse[cid] = lessonsByCourse[cid] || [];
+      lessonsByCourse[cid].push(l.id);
     }
-    if (!acc[courseId]) {
-      acc[courseId] = [];
-    }
-    acc[courseId].push(lesson.id);
-    return acc;
-  }, {} );
+  });
 
   const coursesWithStats: CourseProgress[] = coursesData.map(course => {
-    const courseLessonIds = lessonsByCourse[course.id] || [];
-    const progress = {
-      completed: courseLessonIds.filter(id => completedLessonIds.has(id)).length,
-      total: courseLessonIds.length,
-    };
-    return { ...course, progress };
+    const all = lessonsByCourse[course.id] ?? [];
+    const comp = all.filter(id => completedIds.has(id));
+    return { ...course, progress: { completed: comp.length, total: all.length } };
   });
 
   return {
