import React from 'react';
import { cn } from '@/lib/utils';
import type { Polymorphic } from '@/types/polymorphic';

export type ButtonProps<C extends React.ElementType> = Polymorphic<C, {
  variant?: 'primary' | 'secondary' | 'outline' | 'danger';
  size?: 'sm' | 'md' | 'lg';
  className?: string;
}>;

<<<<<<< HEAD
export type Props = ButtonProps;

const Button: React.FC<ButtonProps> = ({
  variant = 'primary',
  size = 'md',
  className = '',
  children,
  ...props
}) => {
  const base =
    'inline-flex items-center justify-center font-medium rounded-lg focus:outline-none focus:ring-2 focus:ring-primary focus:ring-offset-2 transition-all duration-200 disabled:opacity-50 disabled:cursor-not-allowed';
  const variantClasses: Record<string, string> = {
    primary: 'bg-primary text-white hover:bg-primary-700',
    secondary: 'bg-secondary text-white hover:bg-secondary-700',
    outline: 'border border-border bg-surface text-text-primary hover:bg-secondary-50',
    danger: 'bg-error text-white hover:bg-error-600',
  };
  const sizeClasses: Record<string, string> = {
    sm: 'px-3 py-1.5 text-sm',
    md: 'px-4 py-2 text-sm',
    lg: 'px-6 py-3 text-base',
  };
=======
const Button = React.forwardRef(
  <C extends React.ElementType = 'button'>(
    {
      as,
      variant = 'primary',
      size = 'md',
      className = '',
      children,
      ...props
    }: ButtonProps<C>,
    ref: React.ComponentPropsWithRef<C>['ref']
  ) => {
    const Component = (as ?? 'button') as React.ElementType;
>>>>>>> 9b228d80

    const base =
      'inline-flex items-center justify-center font-medium rounded-lg focus:outline-none focus:ring-2 focus:ring-primary focus:ring-offset-2 transition-all duration-200 disabled:opacity-50 disabled:cursor-not-allowed';
    const variantClasses: Record<string, string> = {
      primary: 'bg-primary text-white hover:bg-primary-700',
      secondary: 'bg-secondary text-white hover:bg-secondary-700',
      outline: 'border border-border bg-surface text-text-primary hover:bg-secondary-50',
      danger: 'bg-error text-white hover:bg-error-600',
    };
    const sizeClasses: Record<string, string> = {
      sm: 'px-3 py-1.5 text-sm',
      md: 'px-4 py-2 text-sm',
      lg: 'px-6 py-3 text-base',
    };

    const variantClass = variantClasses[variant] || variant;
    const sizeClass = sizeClasses[size] || size;

    return (
      <Component ref={ref} className={cn(base, variantClass, sizeClass, className)} {...props}>
        {children}
      </Component>
    );
  }
);

Button.displayName = 'Button';

export default Button;<|MERGE_RESOLUTION|>--- conflicted
+++ resolved
@@ -1,3 +1,4 @@
+// apps/frontend/src/components/ui/Button.tsx
 import React from 'react';
 import { cn } from '@/lib/utils';
 import type { Polymorphic } from '@/types/polymorphic';
@@ -8,30 +9,6 @@
   className?: string;
 }>;
 
-<<<<<<< HEAD
-export type Props = ButtonProps;
-
-const Button: React.FC<ButtonProps> = ({
-  variant = 'primary',
-  size = 'md',
-  className = '',
-  children,
-  ...props
-}) => {
-  const base =
-    'inline-flex items-center justify-center font-medium rounded-lg focus:outline-none focus:ring-2 focus:ring-primary focus:ring-offset-2 transition-all duration-200 disabled:opacity-50 disabled:cursor-not-allowed';
-  const variantClasses: Record<string, string> = {
-    primary: 'bg-primary text-white hover:bg-primary-700',
-    secondary: 'bg-secondary text-white hover:bg-secondary-700',
-    outline: 'border border-border bg-surface text-text-primary hover:bg-secondary-50',
-    danger: 'bg-error text-white hover:bg-error-600',
-  };
-  const sizeClasses: Record<string, string> = {
-    sm: 'px-3 py-1.5 text-sm',
-    md: 'px-4 py-2 text-sm',
-    lg: 'px-6 py-3 text-base',
-  };
-=======
 const Button = React.forwardRef(
   <C extends React.ElementType = 'button'>(
     {
@@ -45,27 +22,32 @@
     ref: React.ComponentPropsWithRef<C>['ref']
   ) => {
     const Component = (as ?? 'button') as React.ElementType;
->>>>>>> 9b228d80
 
     const base =
       'inline-flex items-center justify-center font-medium rounded-lg focus:outline-none focus:ring-2 focus:ring-primary focus:ring-offset-2 transition-all duration-200 disabled:opacity-50 disabled:cursor-not-allowed';
-    const variantClasses: Record<string, string> = {
+
+    const variantClasses: Record<ButtonProps<C>['variant'], string> = {
       primary: 'bg-primary text-white hover:bg-primary-700',
       secondary: 'bg-secondary text-white hover:bg-secondary-700',
       outline: 'border border-border bg-surface text-text-primary hover:bg-secondary-50',
       danger: 'bg-error text-white hover:bg-error-600',
     };
-    const sizeClasses: Record<string, string> = {
+
+    const sizeClasses: Record<ButtonProps<C>['size'], string> = {
       sm: 'px-3 py-1.5 text-sm',
       md: 'px-4 py-2 text-sm',
       lg: 'px-6 py-3 text-base',
     };
 
-    const variantClass = variantClasses[variant] || variant;
-    const sizeClass = sizeClasses[size] || size;
+    const variantClass = variantClasses[variant];
+    const sizeClass = sizeClasses[size];
 
     return (
-      <Component ref={ref} className={cn(base, variantClass, sizeClass, className)} {...props}>
+      <Component
+        ref={ref}
+        className={cn(base, variantClass, sizeClass, className)}
+        {...props}
+      >
         {children}
       </Component>
     );
