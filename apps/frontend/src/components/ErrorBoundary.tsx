--- conflicted
+++ resolved
@@ -1,11 +1,7 @@
 import React from 'react';
 import Icon from './AppIcon';
-<<<<<<< HEAD
-import ErrorContext, { type ErrorLogger } from '../context/ErrorContext';
 import logger from '../utils/logger';
-=======
 import ErrorContext, { type ErrorLogger } from '@frontend/context/ErrorContext';
->>>>>>> d44f9bfe
 
 interface ErrorBoundaryProps {
   children: React.ReactNode;
