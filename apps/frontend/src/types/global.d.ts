/// <reference types="vite/client" />

interface ImportMetaEnv {
  readonly VITE_SUPABASE_URL: string;
  readonly VITE_SUPABASE_ANON_KEY: string;
  // Ajoutez d'autres variables d'environnement ici
<<<<<<< HEAD
=======

>>>>>>> 72b14202
}

interface ImportMeta {
  readonly env: ImportMetaEnv;
}

// Example module declarations for third-party libraries without types
// (extend or adjust as needed if libraries lack their own typings)
declare module 'recharts';<|MERGE_RESOLUTION|>--- conflicted
+++ resolved
@@ -4,10 +4,7 @@
   readonly VITE_SUPABASE_URL: string;
   readonly VITE_SUPABASE_ANON_KEY: string;
   // Ajoutez d'autres variables d'environnement ici
-<<<<<<< HEAD
-=======
 
->>>>>>> 72b14202
 }
 
 interface ImportMeta {
