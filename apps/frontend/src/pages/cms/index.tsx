import React, { useState, useEffect, ReactElement } from 'react';
import { useAdminCourses } from '@frontend/context/AdminCourseContext';
import { toast } from 'sonner';
import { fetchCoursesWithContent } from '@frontend/services/courseService';
import { log } from '@libs/logger';
<<<<<<< HEAD
import type { CourseRow } from '@frontend/types/rowSchemas';
import type { ModuleRow } from '@frontend/types/moduleRow';
import type { LessonRow } from '@frontend/types/lessonRow';
=======
import type { Database } from '@frontend/types/database.types';
>>>>>>> 8783c4c8
import {
  type CmsContentItem,
  type CmsCourse,
  type CmsModule,
  type CmsLesson,
  type CourseWithContent,
  courseApiToCmsCourse,
  courseRowToCmsCourse,
} from '@libs/cms-utils';

import Icon from '@frontend/components/AppIcon';
import AdminLayout, { useAdminSidebar } from '@frontend/components/AdminLayout';
import ContentTree, { ContentNode } from './components/ContentTree';
import CourseEditor from './components/CourseEditor';
import ModuleEditor from './components/ModuleEditor';
import LessonEditor from './components/LessonEditor';
import BulkOperations from './components/BulkOperations';
import ContentSearch from './components/ContentSearch';
import MediaLibrary from './components/MediaLibrary';

// Helper to check if an item is CmsContentItem
const isCmsContentItem = (item: unknown): item is CmsContentItem =>
  typeof item === 'object' &&
  item !== null &&
  'type' in item &&
  ['course', 'module', 'lesson'].includes((item as { type?: string }).type ?? '');

const mapToContentNode = (item: CourseWithContent | CmsContentItem): ContentNode => {
  if (isCmsContentItem(item)) {
    const baseNode: Omit<ContentNode, 'type'> = {
      id: item.id,
      title: item.title,
      ...(item.description ? { description: item.description } : {})
    };
    if (item.type === 'course') {
      return {
        ...baseNode,
        type: 'course',
        status: 'draft',
        price: item.price || 0,
      };
    } else if (item.type === 'module') {
      return {
        ...baseNode,
        type: 'module',
        status: 'draft',
        lessons: [],
      };
    } else {
      return {
        ...baseNode,
        type: 'lesson',
        status: 'draft',
        duration: item.duration || 0,
      };
    }
  }
  // API fallback
  const result: ContentNode = {
    id: item.id,
    title: item.title,
    type: 'course',
    status: 'draft',
    ...(item.description ? { description: item.description } : {})
  };
  if (item.modules?.length) {
    result.modules = item.modules.map(module => ({
      id: module.id,
      title: module.title,
      type: 'module' as const,
      status: 'draft',
      ...(module.description ? { description: module.description } : {}),
      ...(module.lessons?.length
        ? {
            lessons: module.lessons.map(lesson => ({
              id: lesson.id,
              title: lesson.title,
              type: 'lesson' as const,
              status: 'draft',
              ...(lesson.duration ? { duration: lesson.duration } : {})
            }))
          }
        : {})
    }));
  }
  return result;
};


const ContentManagementCoursesModulesLessonsContent = (): ReactElement => {
  const { setSidebarOpen } = useAdminSidebar();
  const [selectedContent, setSelectedContent] = useState<CmsContentItem | null>(null);
  const [contentType, setContentType] = useState<'course' | 'module' | 'lesson'>('course');
  const [showMediaLibrary, setShowMediaLibrary] = useState(false);
  const [searchQuery, setSearchQuery] = useState('');
  const [selectedItems, setSelectedItems] = useState<string[]>([]);
  const [showBulkOperations, setShowBulkOperations] = useState(false);

  const [contentData, setContentData] = useState<CmsCourse[]>([]);
  const [loading, setLoading] = useState<boolean>(true);

  const { createCourse, updateCourse, deleteCourse } = useAdminCourses();

  useEffect(() => {
    const load = async () => {
      setLoading(true);
      try {
        const courses = await fetchCoursesWithContent();
        setContentData(courses.map(courseApiToCmsCourse));
      } catch (err) {
        log.error('Failed to fetch courses', err);
        toast.error('Erreur lors du chargement du contenu');
      } finally {
        setLoading(false);
      }
    };
    load();
  }, []);

  const handleContentSelect = (content: CmsContentItem) => {
    setSelectedContent(content);
    setContentType(content.type);
  };

  const handleSaveContent = async <T extends CmsContentItem>(
    updatedContent: T
  ): Promise<void> => {
    try {
      if (contentType === 'course') {
        const courseData = updatedContent as CmsCourse;
        let savedCourse: CmsCourse;

        // Génère slug à partir du titre
        const slug = courseData.title
          ? courseData.title.toLowerCase().replace(/[^a-z0-9]+/g, '-').replace(/^-+|-+$/g, '')
          : `course-${Date.now()}`;

        // Préparation des données pour l'API
        const updates = {
          title: courseData.title,
          description: courseData.description || '',
          price: courseData.price || 0,
          status: courseData.status || 'draft',
          slug,
          updated_at: new Date().toISOString()
        } as const;

        const courseDataForApi: Omit<Database['public']['Tables']['courses']['Row'], 'id'> & {
          id?: string;
        } = {
          title: updates.title,
          description: updates.description,
          price: updates.price,
          status: updates.status as 'draft' | 'published' | 'archived',
          slug: updates.slug,
          updated_at: updates.updated_at,
          category: null,
          cover_image_url: null,
          difficulty: null,
          is_published: false,
          thumbnail_url: null,
          created_at: courseData.createdAt || new Date().toISOString()
        };
        if (courseData.id && !courseData.id.startsWith('temp-')) {
          courseDataForApi.id = courseData.id;
        }
        if (courseDataForApi.id) {
          // Update
          const { id, ...updates } = courseDataForApi;
          const result = await updateCourse({ id, updates });
          savedCourse = courseRowToCmsCourse(result);
          setContentData(prev => prev.map(c => (c.id === savedCourse.id ? savedCourse : c)));
          toast.success('Cours mis à jour avec succès !');
        } else {
          // Create
          const { id: _discard, ...newCourseData } = courseDataForApi;
          const result = await createCourse(newCourseData);
          savedCourse = courseRowToCmsCourse(result);
          setContentData(prev => [...prev, savedCourse]);
          toast.success('Cours créé avec succès !');
        }
        setSelectedContent(savedCourse);
      } else {
        // Modules/Leçons (local state uniquement)
        log.info('Saving non-course content (local state only):', updatedContent);
        setSelectedContent(updatedContent);
      }
    } catch (error) {
      log.error('Erreur lors de la sauvegarde du contenu:', error);
      toast.error('Erreur lors de la sauvegarde du contenu');
    }
  };

  const handleDeleteContent = async (contentId: string) => {
    try {
      if (contentType === 'course') {
        await deleteCourse(contentId);
        setContentData(prev => prev.filter(c => c.id !== contentId));
        setSelectedContent(null);
        toast.success('Cours supprimé avec succès !');
      } else {
        log.info('Deleting non-course content (local state only):', contentId);
        setSelectedContent(null);
      }
    } catch (error) {
      log.error('Erreur lors de la suppression du contenu:', error);
      toast.error('Erreur lors de la suppression du contenu');
    }
  };

  const handleBulkOperation = (operation: string, items: string[]) => {
    log.info('Bulk operation:', operation, items);
    setSelectedItems([]);
    setShowBulkOperations(false);
  };

  const renderContentEditor = (): ReactElement => {
    if (!selectedContent) {
      return (
        <div className='flex-1 flex items-center justify-center bg-surface'>
          <div className='text-center'>
            <Icon
              aria-hidden='true'
              name='FileText'
              size={64}
              className='text-secondary-300 mx-auto mb-4'
            />
            <h3 className='text-xl font-semibold text-text-primary mb-2'>
              Sélectionnez un contenu à modifier
            </h3>
            <p className='text-text-secondary'>
              Choisissez un cours, module ou leçon dans l&apos;arbre de contenu pour commencer l&apos;édition.
            </p>
          </div>
        </div>
      );
    }

    const handleCourseSave = async (data: CmsCourse) => {
      try {
        await handleSaveContent(data);
      } catch (error) {
        log.error('Error saving content:', error);
        toast.error('Erreur lors de la sauvegarde du contenu');
      }
    };

    const handleModuleSave = async (data: CmsModule) => {
      try {
        await handleSaveContent(data);
      } catch (error) {
        log.error('Error saving content:', error);
        toast.error('Erreur lors de la sauvegarde du contenu');
      }
    };

    const handleLessonSave = async (data: CmsLesson) => {
      try {
        await handleSaveContent(data);
      } catch (error) {
        log.error('Error saving content:', error);
        toast.error('Erreur lors de la sauvegarde du contenu');
      }
    };

    const handleDelete = () => {
      if (selectedContent.id) {
        handleDeleteContent(selectedContent.id);
      }
    };

    switch (contentType) {
      case 'course':
        return (
          <CourseEditor
            course={selectedContent as CmsCourse | null}
            onSave={handleCourseSave}
            onDelete={handleDelete}
          />
        );
      case 'module':
        return (
          <ModuleEditor
            module={selectedContent as CmsModule | null}
            onSave={handleModuleSave}
            onDelete={handleDelete}
          />
        );
      case 'lesson':
        return (
          <LessonEditor
            lesson={selectedContent as CmsLesson | null}
            onSave={handleLessonSave}
            onDelete={handleDelete}
          />
        );
      default:
        return (
          <div className='flex-1 flex items-center justify-center bg-surface'>
            <div className='text-center'>
              <h3 className='text-xl font-semibold text-text-primary mb-2'>
                Type de contenu non pris en charge
              </h3>
            </div>
          </div>
        );
    }
  };

  if (loading) {
    return (
      <div className='min-h-screen flex items-center justify-center'>
        <Icon aria-hidden='true' name='Loader' className='animate-spin text-primary' size={48} />
      </div>
    );
  }

  return (
    <>
      <header className='bg-surface shadow-subtle border-b border-border fixed top-16 left-0 right-0 z-30 lg:left-64'>
        <div className='flex items-center h-16 px-6'>
          <button
            onClick={() => setSidebarOpen(true)}
            className='lg:hidden p-2 rounded-md hover:bg-secondary-100 transition-colors'
          >
            <Icon aria-hidden='true' name='Menu' size={20} />
          </button>
          <h1 className='text-xl font-semibold text-text-primary ml-4'>Gestion du Contenu</h1>
        </div>
      </header>
      <main className='p-6 pt-16'>
        <div className='flex h-[calc(100vh-4rem)]'>
          <div className='w-80 bg-surface border-r border-border flex flex-col'>
            <div className='p-4 border-b border-border'>
              <ContentSearch
                searchQuery={searchQuery}
                onSearchChange={setSearchQuery}
                onCreateNew={() =>
                  setSelectedContent({
                    id: `temp-${Date.now()}`,
                    type: 'course',
                    title: '',
                    description: '',
                    price: 0,
                    status: 'draft'
                  } as CmsCourse)
                }
              />
              {selectedItems.length > 0 && (
                <button
                  onClick={() => setShowBulkOperations(true)}
                  className='mt-3 w-full px-3 py-2 bg-primary text-white rounded-lg text-sm font-medium hover:bg-primary-700 transition-colors duration-200 flex items-center justify-center'
                >
                  <Icon aria-hidden='true' name='Edit' size={16} className='mr-2' />
                  Actions groupées ({selectedItems.length})
                </button>
              )}
            </div>
            <div className='flex-1 overflow-y-auto'>
              <ContentTree
                contentData={contentData.map(mapToContentNode)}
                searchQuery={searchQuery}
                selectedContent={selectedContent ? mapToContentNode(selectedContent) : null}
                selectedItems={selectedItems}
                onContentSelect={item => handleContentSelect(item as CmsContentItem)}
                onItemsSelect={setSelectedItems}
                onReorder={newOrder => {
                  const updatedData = newOrder.map(node => {
                    const existing = contentData.find(c => c.id === node.id);
                    return existing ?? ({ ...node, type: 'course' } as CmsCourse);
                  });
                  setContentData(updatedData);
                }}
              />
            </div>
            <div className='p-4 border-t border-border bg-secondary-50'>
              <div className='grid grid-cols-2 gap-4 text-center'>
                <div>
                  <div className='text-2xl font-bold text-primary'>{contentData.length}</div>
                  <div className='text-xs text-text-secondary'>Cours</div>
                </div>
                <div>
                  <div className='text-2xl font-bold text-accent'>
                    {contentData.reduce((acc, course) => acc + (course.modules?.length || 0), 0)}
                  </div>
                  <div className='text-xs text-text-secondary'>Modules</div>
                </div>
              </div>
            </div>
          </div>
          <div className='flex-1 flex flex-col'>{renderContentEditor()}</div>
        </div>
        {showMediaLibrary && (
          <MediaLibrary
            onClose={() => setShowMediaLibrary(false)}
            onSelectMedia={media => {
              log.info('Selected media:', media);
              setShowMediaLibrary(false);
            }}
          />
        )}
        {showBulkOperations && (
          <BulkOperations
            selectedItems={selectedItems}
            onClose={() => setShowBulkOperations(false)}
            onExecute={handleBulkOperation}
          />
        )}
      </main>
    </>
  );
};

type ContentManagementCoursesModulesLessonsProps = Record<string, never>;

const ContentManagementCoursesModulesLessons: React.FC<ContentManagementCoursesModulesLessonsProps> = () => (
  <AdminLayout>
    <ContentManagementCoursesModulesLessonsContent />
  </AdminLayout>
);

export default ContentManagementCoursesModulesLessons;<|MERGE_RESOLUTION|>--- conflicted
+++ resolved
@@ -3,13 +3,10 @@
 import { toast } from 'sonner';
 import { fetchCoursesWithContent } from '@frontend/services/courseService';
 import { log } from '@libs/logger';
-<<<<<<< HEAD
 import type { CourseRow } from '@frontend/types/rowSchemas';
 import type { ModuleRow } from '@frontend/types/moduleRow';
 import type { LessonRow } from '@frontend/types/lessonRow';
-=======
 import type { Database } from '@frontend/types/database.types';
->>>>>>> 8783c4c8
 import {
   type CmsContentItem,
   type CmsCourse,
