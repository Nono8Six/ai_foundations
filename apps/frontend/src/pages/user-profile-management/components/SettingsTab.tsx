import React, { useState, useEffect } from 'react';
import { useAuth } from '@frontend/context/AuthContext';
import { getUserSettings, updateUserSettings } from '@frontend/services/userService';
import type { UserSettings } from '@frontend/types/userSettings';
import type {
  NotificationSettings,
  NotificationSettingKey,
  PrivacySettings,
  PrivacySettingKey,
  LearningPreferences,
  LearningPreferenceKey,
} from '@frontend/types/userSettings';
import Icon from '@frontend/components/AppIcon';
import { log } from '@libs/logger';

const SettingsTab: React.FC = () => {
  const [showDeleteConfirm, setShowDeleteConfirm] = useState(false);
  const [isSubmitting, setIsSubmitting] = useState(false);
  const [isLoading, setIsLoading] = useState(true);
  const { user } = useAuth();

  const [notificationSettings, setNotificationSettings] = useState<NotificationSettings>({
    emailNotifications: true,
    pushNotifications: false,
    weeklyReport: true,
    achievementAlerts: true,
    reminderNotifications: true,
  });

  const [privacySettings, setPrivacySettings] = useState<PrivacySettings>({
    profileVisibility: 'private',
    showProgress: false,
    showAchievements: true,
    allowMessages: false,
  });

  const [learningPreferences, setLearningPreferences] = useState<LearningPreferences>({
    dailyGoal: 30,
    preferredDuration: 'medium',
    difficultyProgression: 'adaptive',
    language: 'fr',
    autoplay: true,
  });

  // Load user settings on component mount
  useEffect(() => {
    const loadUserSettings = async () => {
      if (!user) return;
      try {
        setIsLoading(true);
        const settings = await getUserSettings(user.id);

        if (settings) {
          if (settings.notification_settings) {
            setNotificationSettings(settings.notification_settings as NotificationSettings);
          }
          if (settings.privacy_settings) {
            setPrivacySettings(settings.privacy_settings as PrivacySettings);
          }
          if (settings.learning_preferences) {
            setLearningPreferences(settings.learning_preferences as LearningPreferences);
          }
        }
      } catch (error) {
        log.error('Error loading user settings', { error });
      } finally {
        setIsLoading(false);
      }
    };

    loadUserSettings();
  }, [user]);

  const handleSaveSettings = async () => {
    try {
      setIsSubmitting(true);

      const settingsData: Partial<UserSettings> = {
        notification_settings: notificationSettings,
        privacy_settings: privacySettings,
        learning_preferences: learningPreferences,
      };

      if (!user) return;
      await updateUserSettings(user.id, settingsData);

      // Show success message
      alert('Paramètres sauvegardés avec succès !');
    } catch (error) {
      log.error('Error saving settings', { error });
      alert('Erreur lors de la sauvegarde des paramètres. Veuillez réessayer.');
    } finally {
      setIsSubmitting(false);
    }
  };

  const handleNotificationChange = (setting: NotificationSettingKey): void => {
    setNotificationSettings(prev => ({
      ...prev,
      [setting]: !prev[setting],
    }));
  };

  const handlePrivacyChange = <K extends PrivacySettingKey>(
    setting: K,
    value: PrivacySettings[K],
  ): void => {
    setPrivacySettings(prev => ({
      ...prev,
      [setting]: value,
    }));
  };

  const handleLearningPreferenceChange = <K extends LearningPreferenceKey>(
    setting: K,
    value: LearningPreferences[K],
  ): void => {
    setLearningPreferences(prev => ({
      ...prev,
      [setting]: value,
    }));
  };

  const handleDeleteAccount = (): void => {
    // Simulate account deletion
    log.info('Account deletion requested by user');
    setShowDeleteConfirm(false);
  };

  const exportData = (): void => {
    // Simulate data export
    const userData = {
      profile: 'User profile data...',
      progress: 'Learning progress data...',
      achievements: 'Achievement data...',
      settings: {
        notifications: notificationSettings,
        privacy: privacySettings,
        learning: learningPreferences,
      },
    };

    const dataStr = JSON.stringify(userData, null, 2);
    const dataBlob = new Blob([dataStr], { type: 'application/json' });
    const url = URL.createObjectURL(dataBlob);
    const link = document.createElement('a');
    link.href = url;
    link.download = 'mes-donnees-ai-foundations.json';
    link.click();
  };

  if (isLoading) {
    return (
      <div className='flex items-center justify-center py-8'>
        <Icon aria-hidden='true' name='Loader2' size={24} className='animate-spin text-primary' />
        <span className='ml-2 text-text-secondary'>Chargement des paramètres...</span>
      </div>
    );
  }

  return (
    <div className='space-y-8'>
      {/* Header */}
      <div>
        <h3 className='text-lg font-semibold text-text-primary'>Paramètres</h3>
        <p className='text-text-secondary text-sm mt-1'>
          Gérez vos préférences de compte, notifications et confidentialité
        </p>
      </div>

      <div className='space-y-8'>
        {/* Notification Settings */}
        <div className='bg-surface rounded-lg border border-border p-6'>
          <h4 className='text-base font-semibold text-text-primary mb-4 flex items-center'>
            <Icon aria-hidden='true' name='Bell' size={20} className='mr-2' />
            Notifications
          </h4>
          <div className='space-y-4'>
            {Object.entries(notificationSettings).map(([key, value]) => (
              <div key={key} className='flex items-center justify-between'>
                <div>
                  <p className='text-sm font-medium text-text-primary'>
                    {key === 'emailNotifications' && 'Notifications par e-mail'}
                    {key === 'pushNotifications' && 'Notifications push'}
                    {key === 'weeklyReport' && 'Rapport hebdomadaire'}
                    {key === 'achievementAlerts' && 'Alertes de réalisations'}
                    {key === 'reminderNotifications' && "Rappels d'étude"}
                  </p>
                  <p className='text-xs text-text-secondary'>
                    {key === 'emailNotifications' && 'Recevez des mises à jour par e-mail'}
                    {key === 'pushNotifications' && 'Notifications dans le navigateur'}
                    {key === 'weeklyReport' && 'Résumé de vos progrès chaque semaine'}
                    {key === 'achievementAlerts' && 'Notifications pour les nouveaux badges'}
                    {key === 'reminderNotifications' && 'Rappels pour maintenir votre série'}
                  </p>
                </div>
                <button
                  type='button'
                  onClick={() => handleNotificationChange(key as NotificationSettingKey)}
                  className={`relative inline-flex h-6 w-11 items-center rounded-full transition-colors ${
                    value ? 'bg-primary' : 'bg-secondary-300'
                  }`}
                >
                  <span
                    className={`inline-block h-4 w-4 transform rounded-full bg-white transition-transform ${
                      value ? 'translate-x-6' : 'translate-x-1'
                    }`}
                  />
                </button>
              </div>
            ))}
          </div>
        </div>

        {/* Learning Preferences */}
        <div className='bg-surface rounded-lg border border-border p-6'>
          <h4 className='text-base font-semibold text-text-primary mb-4 flex items-center'>
            <Icon aria-hidden='true' name='BookOpen' size={20} className='mr-2' />
<<<<<<< HEAD
            Préférences d&rsquo;apprentissage
=======
              Préférences d&apos;apprentissage
>>>>>>> a4cf48c7
          </h4>
          <div className='space-y-6'>
            {/* Daily Goal */}
            <div>
              <label className='block text-sm font-medium text-text-primary mb-2'>
                Objectif quotidien (minutes)
              </label>
              <select
                value={learningPreferences.dailyGoal}
                onChange={e =>
                  handleLearningPreferenceChange('dailyGoal', parseInt(e.target.value))
                }
                className='w-full px-3 py-2 border border-border rounded-lg text-sm focus:border-primary focus:ring-1 focus:ring-primary'
              >
                <option value={15}>15 minutes</option>
                <option value={30}>30 minutes</option>
                <option value={45}>45 minutes</option>
                <option value={60}>1 heure</option>
                <option value={90}>1h30</option>
              </select>
            </div>

            {/* Preferred Duration */}
            <div>
              <label className='block text-sm font-medium text-text-primary mb-2'>
                Durée préférée des leçons
              </label>
              <div className='grid grid-cols-3 gap-3'>
                {(['short', 'medium', 'long'] as const).map(duration => (
                  <button
                    key={duration}
                    type='button'
                    onClick={() =>
                      handleLearningPreferenceChange('preferredDuration', duration)
                    }
                    className={`px-4 py-2 text-sm font-medium rounded-lg border transition-colors ${
                      learningPreferences.preferredDuration === duration
                        ? 'border-primary bg-primary-50 text-primary'
                        : 'border-border text-text-secondary hover:bg-secondary-50'
                    }`}
                  >
                    {duration === 'short' && 'Courte (5-10 min)'}
                    {duration === 'medium' && 'Moyenne (10-20 min)'}
                    {duration === 'long' && 'Longue (20+ min)'}
                  </button>
                ))}
              </div>
            </div>

            {/* Language */}
            <div>
              <label className='block text-sm font-medium text-text-primary mb-2'>
<<<<<<< HEAD
                Langue de l&rsquo;interface
=======
                  Langue de l&apos;interface
>>>>>>> a4cf48c7
              </label>
              <select
                value={learningPreferences.language}
                onChange={e => handleLearningPreferenceChange('language', e.target.value)}
                className='w-full px-3 py-2 border border-border rounded-lg text-sm focus:border-primary focus:ring-1 focus:ring-primary'
              >
                <option value='fr'>Français</option>
                <option value='en'>English</option>
              </select>
            </div>

            {/* Autoplay */}
            <div className='flex items-center justify-between'>
              <div>
                <p className='text-sm font-medium text-text-primary'>Lecture automatique</p>
                <p className='text-xs text-text-secondary'>
                  Passer automatiquement à la leçon suivante
                </p>
              </div>
              <button
                type='button'
                onClick={() =>
                  handleLearningPreferenceChange('autoplay', !learningPreferences.autoplay)
                }
                className={`relative inline-flex h-6 w-11 items-center rounded-full transition-colors ${
                  learningPreferences.autoplay ? 'bg-primary' : 'bg-secondary-300'
                }`}
              >
                <span
                  className={`inline-block h-4 w-4 transform rounded-full bg-white transition-transform ${
                    learningPreferences.autoplay ? 'translate-x-6' : 'translate-x-1'
                  }`}
                />
              </button>
            </div>
          </div>
        </div>

        {/* Privacy Settings */}
        <div className='bg-surface rounded-lg border border-border p-6'>
          <h4 className='text-base font-semibold text-text-primary mb-4 flex items-center'>
            <Icon aria-hidden='true' name='Shield' size={20} className='mr-2' />
            Confidentialité
          </h4>
          <div className='space-y-4'>
            <div>
              <label className='block text-sm font-medium text-text-primary mb-2'>
                Visibilité du profil
              </label>
              <div className='grid grid-cols-2 gap-3'>
                {(['private', 'public'] as const).map(visibility => (
                  <button
                    key={visibility}
                    type='button'
                    onClick={() => handlePrivacyChange('profileVisibility', visibility)}
                    className={`px-4 py-2 text-sm font-medium rounded-lg border transition-colors ${
                      privacySettings.profileVisibility === visibility
                        ? 'border-primary bg-primary-50 text-primary'
                        : 'border-border text-text-secondary hover:bg-secondary-50'
                    }`}
                  >
                    {visibility === 'private' ? 'Privé' : 'Public'}
                  </button>
                ))}
              </div>
            </div>

            {Object.entries(privacySettings)
              .filter(([key]) => key !== 'profileVisibility')
              .map(([key, value]) => (
                <div key={key} className='flex items-center justify-between'>
                  <div>
                    <p className='text-sm font-medium text-text-primary'>
                      {key === 'showProgress' && 'Afficher mes progrès'}
                      {key === 'showAchievements' && 'Afficher mes réalisations'}
                      {key === 'allowMessages' && 'Autoriser les messages'}
                    </p>
                    <p className='text-xs text-text-secondary'>
                      {key === 'showProgress' && 'Permettre aux autres de voir vos statistiques'}
                      {key === 'showAchievements' && 'Afficher vos badges sur votre profil'}
                      {key === 'allowMessages' && "Recevoir des messages d&rsquo;autres utilisateurs"}
                    </p>
                  </div>
                  <button
                    type='button'
                    onClick={() => handlePrivacyChange(key as PrivacySettingKey, !value)}
                    className={`relative inline-flex h-6 w-11 items-center rounded-full transition-colors ${
                      value ? 'bg-primary' : 'bg-secondary-300'
                    }`}
                  >
                    <span
                      className={`inline-block h-4 w-4 transform rounded-full bg-white transition-transform ${
                        value ? 'translate-x-6' : 'translate-x-1'
                      }`}
                    />
                  </button>
                </div>
              ))}
          </div>
        </div>

        {/* Data Management */}
        <div className='bg-surface rounded-lg border border-border p-6'>
          <h4 className='text-base font-semibold text-text-primary mb-4 flex items-center'>
            <Icon aria-hidden='true' name='Database' size={20} className='mr-2' />
            Gestion des données
          </h4>
          <div className='space-y-4'>
            <div className='flex items-center justify-between p-4 bg-secondary-50 rounded-lg'>
              <div>
                <p className='text-sm font-medium text-text-primary'>Exporter mes données</p>
                <p className='text-xs text-text-secondary'>
                  Télécharger une copie de toutes vos données
                </p>
              </div>
              <button
                type='button'
                onClick={exportData}
                className='inline-flex items-center px-4 py-2 border border-border rounded-lg text-sm font-medium text-text-primary bg-surface hover:bg-secondary-50 transition-colors'
              >
                <Icon aria-hidden='true' name='Download' size={16} className='mr-2' />
                Exporter
              </button>
            </div>
          </div>
        </div>

        {/* Danger Zone */}
        <div className='bg-error-50 rounded-lg border border-error-200 p-6'>
          <h4 className='text-base font-semibold text-error-700 mb-4 flex items-center'>
            <Icon aria-hidden='true' name='AlertTriangle' size={20} className='mr-2' />
            Zone de danger
          </h4>
          <div className='space-y-4'>
            <div className='flex items-center justify-between'>
              <div>
                <p className='text-sm font-medium text-error-700'>Supprimer mon compte</p>
                <p className='text-xs text-error-600'>
                  Cette action est irréversible. Toutes vos données seront définitivement
                  supprimées.
                </p>
              </div>
              <button
                type='button'
                onClick={() => setShowDeleteConfirm(true)}
                className='px-4 py-2 bg-error text-white text-sm font-medium rounded-lg hover:bg-red-600 transition-colors'
              >
                Supprimer
              </button>
            </div>
          </div>
        </div>

        {/* Save Button */}
        <div className='flex justify-end pt-6 border-t border-border'>
          <button
            type='button'
            onClick={handleSaveSettings}
            disabled={isSubmitting}
            className='inline-flex items-center px-6 py-2 border border-transparent rounded-lg text-sm font-medium text-white bg-primary hover:bg-primary-700 focus:outline-none focus:ring-2 focus:ring-offset-2 focus:ring-primary transition-colors disabled:opacity-50'
          >
            {isSubmitting && (
              <Icon aria-hidden='true' name='Loader2' size={16} className='mr-2 animate-spin' />
            )}
            {isSubmitting ? 'Sauvegarde...' : 'Enregistrer les paramètres'}
          </button>
        </div>
      </div>

      {/* Delete Confirmation Modal */}
      {showDeleteConfirm && (
        <div className='fixed inset-0 bg-black bg-opacity-50 flex items-center justify-center p-4 z-50'>
          <div className='bg-surface rounded-lg max-w-md w-full p-6'>
            <div className='flex items-center mb-4'>
              <div className='w-12 h-12 bg-error-100 rounded-full flex items-center justify-center mr-4'>
                <Icon aria-hidden='true' name='AlertTriangle' size={24} className='text-error' />
              </div>
              <div>
                <h3 className='text-lg font-semibold text-text-primary'>
                  Confirmer la suppression
                </h3>
                <p className='text-sm text-text-secondary'>Cette action ne peut pas être annulée</p>
              </div>
            </div>
            <p className='text-sm text-text-secondary mb-6'>
              Êtes-vous sûr de vouloir supprimer définitivement votre compte ? Toutes vos données,
              progrès et réalisations seront perdus.
            </p>
            <div className='flex space-x-4'>
              <button
                onClick={() => setShowDeleteConfirm(false)}
                className='flex-1 px-4 py-2 border border-border rounded-lg text-sm font-medium text-text-secondary hover:bg-secondary-50 transition-colors'
              >
                Annuler
              </button>
              <button
                onClick={handleDeleteAccount}
                className='flex-1 px-4 py-2 bg-error text-white text-sm font-medium rounded-lg hover:bg-red-600 transition-colors'
              >
                Supprimer définitivement
              </button>
            </div>
          </div>
        </div>
      )}
    </div>
  );
};

export default SettingsTab;<|MERGE_RESOLUTION|>--- conflicted
+++ resolved
@@ -216,11 +216,7 @@
         <div className='bg-surface rounded-lg border border-border p-6'>
           <h4 className='text-base font-semibold text-text-primary mb-4 flex items-center'>
             <Icon aria-hidden='true' name='BookOpen' size={20} className='mr-2' />
-<<<<<<< HEAD
             Préférences d&rsquo;apprentissage
-=======
-              Préférences d&apos;apprentissage
->>>>>>> a4cf48c7
           </h4>
           <div className='space-y-6'>
             {/* Daily Goal */}
@@ -273,11 +269,7 @@
             {/* Language */}
             <div>
               <label className='block text-sm font-medium text-text-primary mb-2'>
-<<<<<<< HEAD
                 Langue de l&rsquo;interface
-=======
-                  Langue de l&apos;interface
->>>>>>> a4cf48c7
               </label>
               <select
                 value={learningPreferences.language}
