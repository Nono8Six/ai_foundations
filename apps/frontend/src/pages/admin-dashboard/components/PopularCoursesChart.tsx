--- conflicted
+++ resolved
@@ -1,23 +1,8 @@
 import React, { useState, useEffect } from 'react';
-<<<<<<< HEAD
 import { BarChart, Bar, XAxis, YAxis, CartesianGrid, Tooltip, ResponsiveContainer } from 'recharts';
 import Icon from '@frontend/components/AppIcon';
 import { supabase } from '@frontend/lib/supabase';
 import { log } from '@/logger';
-=======
-import {
-  BarChart,
-  Bar,
-  XAxis,
-  YAxis,
-  CartesianGrid,
-  Tooltip,
-  ResponsiveContainer,
-} from 'recharts';
-import Icon from '@frontend/components/AppIcon';
-import { supabase } from '@frontend/lib/supabase';
-import logger from '@frontend/utils/logger';
->>>>>>> 7f9f96e1
 
 interface CourseData {
   name: string;
@@ -29,7 +14,8 @@
 const CustomTooltip = ({ active, payload, label }) => {
   if (active && payload && payload.length) {
     const data = payload[0].payload;
-    const completionRate = data.enrollments > 0 ? Math.round((data.completions / data.enrollments) * 100) : 0;
+    const completionRate =
+      data.enrollments > 0 ? Math.round((data.completions / data.enrollments) * 100) : 0;
     return (
       <div className='bg-surface p-3 border border-border rounded-lg shadow-medium'>
         <p className='text-sm font-medium text-text-primary mb-2'>{label}</p>
@@ -40,12 +26,8 @@
           <p className='text-sm text-accent'>
             Complétions: {data.completions.toLocaleString('fr-FR')}
           </p>
-          {data.rating !== "N/A" && (
-            <p className='text-sm text-warning'>Note: {data.rating}/5</p>
-          )}
-          <p className='text-xs text-text-secondary'>
-            Taux de complétion: {completionRate}%
-          </p>
+          {data.rating !== 'N/A' && <p className='text-sm text-warning'>Note: {data.rating}/5</p>}
+          <p className='text-xs text-text-secondary'>Taux de complétion: {completionRate}%</p>
         </div>
       </div>
     );
@@ -89,7 +71,7 @@
         }
 
         const completedLessonsByUser = new Map(); // Map<userId, Set<lessonId>>
-        const startedLessonsByUser = new Map();   // Map<userId, Set<lessonId>>
+        const startedLessonsByUser = new Map(); // Map<userId, Set<lessonId>>
 
         userProgress.forEach(progress => {
           if (!startedLessonsByUser.has(progress.user_id)) {
@@ -113,12 +95,13 @@
             });
           });
 
-          if (lessonsInCourseSet.size === 0) { // Skip courses with no lessons
+          if (lessonsInCourseSet.size === 0) {
+            // Skip courses with no lessons
             return {
               name: course.title,
               enrollments: 0,
               completions: 0,
-              rating: "N/A",
+              rating: 'N/A',
             };
           }
 
@@ -150,7 +133,7 @@
             name: course.title,
             enrollments: enrollmentsCount,
             completions: completionsCount,
-            rating: "N/A", // Rating not available from current schema
+            rating: 'N/A', // Rating not available from current schema
           };
         });
 
@@ -160,11 +143,16 @@
         setChartData(topCourses);
 
         // Calculate totals for summary
-        const currentTotalEnrollments = topCourses.reduce((acc, course) => acc + course.enrollments, 0);
-        const currentTotalCompletions = topCourses.reduce((acc, course) => acc + course.completions, 0);
+        const currentTotalEnrollments = topCourses.reduce(
+          (acc, course) => acc + course.enrollments,
+          0
+        );
+        const currentTotalCompletions = topCourses.reduce(
+          (acc, course) => acc + course.completions,
+          0
+        );
         setTotalEnrollments(currentTotalEnrollments);
         setTotalCompletions(currentTotalCompletions);
-
       } catch (error) {
         log.error('Failed to process popular courses data:', error);
         setChartData([]); // Set to empty on error
@@ -219,9 +207,14 @@
         </div>
       </div>
 
-      <div className='h-64'> {/* Ensure this height is appropriate */}
+      <div className='h-64'>
+        {' '}
+        {/* Ensure this height is appropriate */}
         <ResponsiveContainer width='100%' height='100%'>
-          <BarChart<CourseData> data={chartData} margin={{ top: 20, right: 30, left: 20, bottom: 5 }}>
+          <BarChart<CourseData>
+            data={chartData}
+            margin={{ top: 20, right: 30, left: 20, bottom: 5 }}
+          >
             <CartesianGrid strokeDasharray='3 3' stroke='var(--color-border)' />
             <XAxis
               dataKey='name'
@@ -254,7 +247,9 @@
         </ResponsiveContainer>
       </div>
 
-      <div className='mt-4 grid grid-cols-2 md:grid-cols-3 gap-4'> {/* Changed to 2 cols for smaller screens, 3 for md and up */}
+      <div className='mt-4 grid grid-cols-2 md:grid-cols-3 gap-4'>
+        {' '}
+        {/* Changed to 2 cols for smaller screens, 3 for md and up */}
         <div className='text-center p-3 bg-primary-50 rounded-lg'>
           <p className='text-sm text-text-secondary'>Total inscriptions</p>
           <p className='text-lg font-semibold text-primary'>
