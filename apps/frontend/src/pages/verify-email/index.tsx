--- conflicted
+++ resolved
@@ -23,11 +23,7 @@
         </p>
         {pendingEmail && (
           <button onClick={handleResend} className='text-primary underline text-sm'>
-<<<<<<< HEAD
             Renvoyer l&rsquo;email de vérification
-=======
-              Renvoyer l&apos;email de vérification
->>>>>>> a4cf48c7
           </button>
         )}
       </div>
