import React, { useState, useEffect } from 'react';
import { useAuth } from '@frontend/context/AuthContext';
import Icon from '@frontend/components/AppIcon';
import { fetchCourses } from '@frontend/services/courseService';
import { log } from '@libs/logger';
import CourseCard from './components/CourseCard';
import FilterSidebar from './components/FilterSidebar';
import CoursePathway from './components/CoursePathway';
<<<<<<< HEAD
import type { Database } from '@frontend/types/database.types';
import type { CourseSortOption } from '@frontend/types/course.types';

type CoursesRow = Database['public']['Tables']['courses']['Row'];
=======
import type { CourseWithProgress } from '@frontend/types/course.types';
>>>>>>> 0ab57d23

export interface ProgramFilters {
  skillLevel: string[];
  duration: string[];
  category: string[];
  status: string[];
}

const ProgramOverview: React.FC = () => {
  const { user } = useAuth();
  const [searchQuery, setSearchQuery] = useState<string>('');
  const [sortBy, setSortBy] = useState<CourseSortOption>('progress_desc');
  const [filters, setFilters] = useState<ProgramFilters>({
    skillLevel: [],
    duration: [],
    category: [],
    status: [],
  });
  const [showFilters, setShowFilters] = useState<boolean>(false);
  const [viewMode, setViewMode] = useState<'grid' | 'pathway'>('grid');
  const [loading, setLoading] = useState<boolean>(true);
  const [courses, setCourses] = useState<CourseWithProgress[]>([]);
  const [page, setPage] = useState<number>(1);
  const [totalCourses, setTotalCourses] = useState<number>(0);
  const pageSize = 12;

  useEffect(() => {
    const load = async () => {
      setLoading(true);
      try {
<<<<<<< HEAD
        const { data, pagination } = await fetchCourses({
          filters: {
            ...filters,
            search: searchQuery,
          },
=======
        const result = await fetchCourses({
          search: searchQuery,
          filters,
>>>>>>> 0ab57d23
          sortBy,
          pagination: { page, pageSize },
        });
<<<<<<< HEAD
        setCourses(data);
        setTotalCourses(pagination.total);
=======
        setCourses(result.data);
        setTotalCourses(result.pagination.total ?? 0);
>>>>>>> 0ab57d23
      } catch (error) {
        log.error('Error loading courses', error);
        setCourses([]);
        setTotalCourses(0);
      } finally {
        setLoading(false);
      }
    };

    load();
  }, [searchQuery, sortBy, filters, page]);

  const formattedCourses = courses;

  const handleFilterChange = (newFilters: ProgramFilters) => {
    setFilters(newFilters);
    setPage(1); // Reset to first page when filters change
  };

  return (
    <div className='min-h-screen bg-background'>
      <div className='max-w-7xl mx-auto px-4 sm:px-6 lg:px-8 py-8 pt-20'>
        <div className='mb-8'>
          <h1 className='text-3xl font-bold text-text-primary mb-4'>
            {user ? 'Catalogue de Formations' : 'Programmes de Formation IA'}
          </h1>
          <p className='text-lg text-text-secondary max-w-3xl'>
            {user
              ? 'Découvrez nos formations spécialisées et enrichissez vos compétences en IA'
              : 'Découvrez notre catalogue complet de formations en intelligence artificielle, conçues pour tous les niveaux et adaptées aux besoins professionnels.'}
          </p>
        </div>

        <div className='mb-8'>
          <div className='flex flex-col lg:flex-row lg:items-center lg:justify-between gap-4'>
            <div className='relative flex-1 max-w-md'>
              <Icon
                aria-hidden='true'
                name='Search'
                size={20}
                className='absolute left-3 top-1/2 transform -translate-y-1/2 text-secondary-400'
              />
              <input
                type='text'
                placeholder='Rechercher un cours...'
                value={searchQuery}
                onChange={e => setSearchQuery(e.target.value)}
                className='w-full pl-10 pr-4 py-3 border border-border rounded-lg focus:ring-2 focus:ring-primary focus:border-transparent'
              />
            </div>

            <div className='flex items-center gap-4'>
              <div className='flex items-center bg-secondary-100 rounded-lg p-1'>
                <button
                  onClick={() => setViewMode('grid')}
                  className={`px-3 py-2 rounded-md text-sm font-medium transition-colors ${
                    viewMode === 'grid'
                      ? 'bg-surface text-primary shadow-sm'
                      : 'text-text-secondary hover:text-text-primary'
                  }`}
                >
                  <Icon name='Grid3X3' size={16} aria-label='Vue grille' />
                </button>
                <button
                  onClick={() => setViewMode('pathway')}
                  className={`px-3 py-2 rounded-md text-sm font-medium transition-colors ${
                    viewMode === 'pathway'
                      ? 'bg-surface text-primary shadow-sm'
                      : 'text-text-secondary hover:text-text-primary'
                  }`}
                >
                  <Icon name='GitBranch' size={16} aria-label='Vue parcours' />
                </button>
              </div>

              <select
                value={sortBy}
                onChange={e => setSortBy(e.target.value)}
                className='px-4 py-2 border border-border rounded-lg focus:ring-2 focus:ring-primary focus:border-transparent'
              >
                <option value='progress_desc'>Popularité</option>
                <option value='difficulty_desc'>Difficulté</option>
                <option value='progress_asc'>Durée</option>
                <option value='title_asc'>Alphabétique</option>
                <option value='last_activity_desc'>Note</option>
              </select>

              <button
                onClick={() => setShowFilters(!showFilters)}
                className='lg:hidden px-4 py-2 border border-border rounded-lg flex items-center gap-2'
              >
                <Icon aria-hidden='true' name='Filter' size={16} />
                Filtres
              </button>
            </div>
          </div>
        </div>

        <div className='flex flex-col lg:flex-row gap-8'>
          <div className={`lg:w-80 ${showFilters ? 'block' : 'hidden lg:block'}`}>
            <FilterSidebar
              filters={filters}
              onFilterChange={handleFilterChange}
              courses={formattedCourses}
            />
          </div>

          <div className='flex-1'>
            {loading ? (
              <div className='text-center py-12'>
                <div className='animate-spin rounded-full h-12 w-12 border-b-2 border-primary mx-auto mb-4'></div>
                <p className='text-text-secondary'>Chargement des cours...</p>
              </div>
            ) : (
              <>
                <div className='mb-6'>
                  <p className='text-text-secondary'>
                    {totalCourses} cours trouvé{totalCourses > 1 ? 's' : ''}
                    {searchQuery && ` pour "${searchQuery}"`}
                  </p>
                </div>

                {formattedCourses.length > 0 ? (
                  viewMode === 'grid' ? (
                    <div className='grid grid-cols-1 md:grid-cols-2 xl:grid-cols-3 gap-6'>
                      {formattedCourses.map(course => (
                        <CourseCard key={course.id} course={course} />
                      ))}
                    </div>
                  ) : (
                    <CoursePathway courses={formattedCourses} />
                  )
                ) : (
                  <div className='text-center py-12 bg-surface rounded-xl border border-border p-8'>
                    <Icon
                      aria-hidden='true'
                      name='BookOpen'
                      size={64}
                      className='mx-auto text-secondary-300 mb-6'
                    />
                    <h3 className='text-xl font-medium text-text-primary mb-4'>
                      Aucun cours disponible pour le moment
                    </h3>
                    <p className='text-text-secondary mb-6 max-w-lg mx-auto'>
                      {searchQuery
                        ? 'Aucun cours ne correspond à votre recherche. Essayez de modifier vos critères.'
                        : "Notre catalogue de formations est en cours de préparation. Revenez bientôt pour découvrir nos cours sur l'IA."}
                    </p>
                    {searchQuery && (
                      <button
                        onClick={() => {
                          setSearchQuery('');
                          setFilters({ skillLevel: [], duration: [], category: [], status: [] });
                        }}
                        className='px-6 py-3 bg-primary text-white rounded-lg hover:bg-primary-700 transition-colors'
                      >
                        <Icon
                          aria-hidden='true'
                          name='RefreshCw'
                          size={18}
                          className='mr-2 inline-block'
                        />
                        Réinitialiser les filtres
                      </button>
                    )}
                  </div>
                )}

                {totalCourses > pageSize && (
                  <div className='mt-8 flex justify-center gap-4'>
                    <button
                      onClick={() => setPage(p => Math.max(1, p - 1))}
                      disabled={page === 1}
                      className='px-4 py-2 border border-border rounded-lg disabled:opacity-50'
                    >
                      Précédent
                    </button>
                    <span className='px-2 py-2 text-sm'>
                      Page {page} / {Math.ceil(totalCourses / pageSize)}
                    </span>
                    <button
                      onClick={() => setPage(p => p + 1)}
                      disabled={page >= Math.ceil(totalCourses / pageSize)}
                      className='px-4 py-2 border border-border rounded-lg disabled:opacity-50'
                    >
                      Suivant
                    </button>
                  </div>
                )}
              </>
            )}
          </div>
        </div>
      </div>
    </div>
  );
};

export default ProgramOverview;<|MERGE_RESOLUTION|>--- conflicted
+++ resolved
@@ -6,14 +6,10 @@
 import CourseCard from './components/CourseCard';
 import FilterSidebar from './components/FilterSidebar';
 import CoursePathway from './components/CoursePathway';
-<<<<<<< HEAD
 import type { Database } from '@frontend/types/database.types';
 import type { CourseSortOption } from '@frontend/types/course.types';
 
 type CoursesRow = Database['public']['Tables']['courses']['Row'];
-=======
-import type { CourseWithProgress } from '@frontend/types/course.types';
->>>>>>> 0ab57d23
 
 export interface ProgramFilters {
   skillLevel: string[];
@@ -44,27 +40,16 @@
     const load = async () => {
       setLoading(true);
       try {
-<<<<<<< HEAD
         const { data, pagination } = await fetchCourses({
           filters: {
             ...filters,
             search: searchQuery,
           },
-=======
-        const result = await fetchCourses({
-          search: searchQuery,
-          filters,
->>>>>>> 0ab57d23
           sortBy,
           pagination: { page, pageSize },
         });
-<<<<<<< HEAD
         setCourses(data);
         setTotalCourses(pagination.total);
-=======
-        setCourses(result.data);
-        setTotalCourses(result.pagination.total ?? 0);
->>>>>>> 0ab57d23
       } catch (error) {
         log.error('Error loading courses', error);
         setCourses([]);
