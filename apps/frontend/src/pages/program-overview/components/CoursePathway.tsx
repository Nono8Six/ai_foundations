--- conflicted
+++ resolved
@@ -81,17 +81,8 @@
 
             <div className='space-y-6'>
               {groupedCourses[difficulty].map((course, courseIndex) => {
-<<<<<<< HEAD
                 const progress = course.progress?.percentage ?? 0;
                 const isEnrolled = progress > 0;
-=======
-                const progressPercentage = course.progress?.percentage ?? 0;
-                const isEnrolled = progressPercentage > 0;
-                const imageSrc =
-                  course.cover_image_url ??
-                  course.thumbnail_url ??
-                  '/assets/images/no_image.png';
->>>>>>> 8783c4c8
                 return (
                 <div key={course.id} className='relative'>
                   {/* Course Connection Line */}
@@ -105,22 +96,14 @@
                     <div className='flex-shrink-0'>
                       <div
                         className={`w-12 h-12 rounded-full flex items-center justify-center ${
-<<<<<<< HEAD
                           progress === 100
-=======
-                          progressPercentage === 100
->>>>>>> 8783c4c8
                             ? 'bg-success text-white'
                             : isEnrolled
                               ? 'bg-primary text-white'
                               : 'bg-secondary-200 text-text-secondary'
                         }`}
                       >
-<<<<<<< HEAD
                         {progress === 100 ? (
-=======
-                        {progressPercentage === 100 ? (
->>>>>>> 8783c4c8
                           <Icon aria-hidden='true' name='Check' size={20} />
                         ) : isEnrolled ? (
                           <Icon aria-hidden='true' name='Play' size={20} />
@@ -154,31 +137,12 @@
                                   <span>{course.duration}</span>
                                 </div>
                               )}
-<<<<<<< HEAD
-=======
-                              {course.total_lessons && (
-                                <div className='flex items-center gap-1'>
-                                  <Icon aria-hidden='true' name='FileText' size={14} />
-                                  <span>{course.total_lessons} leçons</span>
-                                </div>
-                              )}
->>>>>>> 8783c4c8
                             </div>
                           )}
                         </div>
 
                         {/* Course Badges */}
-<<<<<<< HEAD
                         <div className='flex gap-2' />
-=======
-                        <div className='flex gap-2'>
-                          {isEnrolled && (
-                            <span className='px-2 py-1 bg-primary-100 text-primary-700 text-xs rounded-full font-medium'>
-                              Inscrit
-                            </span>
-                          )}
-                        </div>
->>>>>>> 8783c4c8
                       </div>
 
                       {/* Description */}
@@ -192,22 +156,13 @@
                           <div className='flex items-center justify-between text-sm mb-2'>
                             <span className='text-text-secondary'>Progression</span>
                             <span className='font-medium text-text-primary'>
-<<<<<<< HEAD
                               {progress}%
-=======
-                              {progressPercentage}%
->>>>>>> 8783c4c8
                             </span>
                           </div>
                           <div className='w-full bg-secondary-200 rounded-full h-2'>
                             <div
-<<<<<<< HEAD
                               className={`h-2 rounded-full transition-all duration-300 ${getProgressColor(progress)}`}
                               style={{ width: `${progress}%` }}
-=======
-                              className={`h-2 rounded-full transition-all duration-300 ${getProgressColor(progressPercentage)}`}
-                              style={{ width: `${progressPercentage}%` }}
->>>>>>> 8783c4c8
                             />
                           </div>
                         </div>
@@ -237,11 +192,7 @@
                             to='/lesson-viewer'
                             className='px-6 py-2 bg-primary text-white rounded-lg hover:bg-primary-700 transition-colors font-medium text-sm'
                           >
-<<<<<<< HEAD
                             {progress === 100 ? 'Revoir' : 'Continuer'}
-=======
-                            {progressPercentage === 100 ? 'Revoir' : 'Continuer'}
->>>>>>> 8783c4c8
                           </Link>
                         ) : (
                           <Link
@@ -284,11 +235,7 @@
       {courses.length > 0 && (
         <div className='text-center py-12 bg-gradient-to-r from-primary-50 to-accent-50 rounded-xl'>
           <Icon aria-hidden='true' name='Trophy' size={48} className='mx-auto text-primary mb-4' />
-<<<<<<< HEAD
           <h3 className='text-xl font-bold text-text-primary mb-2'>Parcours d&apos;Excellence IA</h3>
-=======
-          <h3 className='text-xl font-bold text-text-primary mb-2'>Parcours d&#39;Excellence IA</h3>
->>>>>>> 8783c4c8
           <p className='text-text-secondary max-w-2xl mx-auto'>
             Suivez ce parcours structuré pour maîtriser l&apos;intelligence artificielle de manière
             progressive et efficace. Chaque cours vous prépare au suivant.
