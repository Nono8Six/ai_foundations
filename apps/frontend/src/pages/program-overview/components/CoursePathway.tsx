import React from 'react';
import { Link } from 'react-router-dom';
import Icon from '@frontend/components/AppIcon';
import Image from '@frontend/components/AppImage';
import type { CourseWithProgress, CourseDifficulty } from '@frontend/types/course.types';

type DifficultyLabel = 'Débutant' | 'Intermédiaire' | 'Avancé' | 'Autre';

const difficultyLabelMap: Record<CourseDifficulty, DifficultyLabel> = {
  beginner: 'Débutant',
  intermediate: 'Intermédiaire',
  advanced: 'Avancé',
  expert: 'Avancé',
};

const difficultyColors: Record<CourseDifficulty | DifficultyLabel, string> = {
  beginner: 'from-success to-success-600',
  intermediate: 'from-warning to-warning-600',
  advanced: 'from-error to-error-600',
  expert: 'from-error to-error-600',
  Débutant: 'from-success to-success-600',
  Intermédiaire: 'from-warning to-warning-600',
  Avancé: 'from-error to-error-600',
  Autre: 'from-secondary to-secondary-600',
};

export interface CoursePathwayProps {
  courses: CourseWithProgress[];
}

const CoursePathway: React.FC<CoursePathwayProps> = ({ courses }) => {
  // Group courses by difficulty level for pathway visualization
  const groupedCourses = courses.reduce(
    (acc, course) => {
      const level = difficultyLabelMap[course.difficulty] ?? 'Autre';
      (acc[level] ??= []).push(course);
      return acc;
    },
    {} as Partial<Record<DifficultyLabel, CourseWithProgress[]>>
  );

  const difficultyOrder: DifficultyLabel[] = ['Débutant', 'Intermédiaire', 'Avancé', 'Autre'];
  const orderedGroups = difficultyOrder.filter(level => groupedCourses[level]);

  const getDifficultyColor = (difficulty?: CourseDifficulty | DifficultyLabel): string =>
    difficultyColors[difficulty ?? 'Autre'];

  const getProgressColor = (progress?: number): string => {
    if (progress === 100) return 'bg-success';
    if (progress > 0) return 'bg-primary';
    return 'bg-secondary-200';
  };

  return (
    <div className='space-y-12'>
      {orderedGroups.map((difficulty, groupIndex) => (
        <div key={difficulty} className='relative'>
          {/* Difficulty Level Header */}
          <div className='flex items-center mb-8'>
            <div
              className={`w-12 h-12 bg-gradient-to-br ${getDifficultyColor(difficulty)} rounded-full flex items-center justify-center mr-4`}
            >
              <Icon
                aria-hidden='true'
                name={
                  difficulty === 'Débutant'
                    ? 'Play'
                    : difficulty === 'Intermédiaire'
                      ? 'Zap'
                      : 'Crown'
                }
                size={24}
                color='white'
              />
            </div>
            <div>
              <h2 className='text-2xl font-bold text-text-primary'>{difficulty}</h2>
              <p className='text-text-secondary'>
                {groupedCourses[difficulty]?.length ?? 0} cours disponible
                {groupedCourses[difficulty] && groupedCourses[difficulty]!.length > 1 ? 's' : ''}
              </p>
            </div>
          </div>

          {/* Courses in this difficulty level */}
          <div className='relative'>
            {/* Connection Line */}
            {groupIndex < orderedGroups.length - 1 && (
              <div className='absolute left-6 top-full w-0.5 h-12 bg-gradient-to-b from-border to-transparent z-0' />
            )}

            <div className='space-y-6'>
<<<<<<< HEAD
              {groupedCourses[difficulty].map((course: CourseWithProgress, courseIndex: number) => {
=======
              {groupedCourses[difficulty]?.map((course, courseIndex) => {
>>>>>>> 71d9ac86
                const progress = course.progress?.percentage ?? 0;
                const isEnrolled = progress > 0;
                const imageSrc =
                  course.thumbnail_url || course.cover_image_url || '/assets/images/no_image.png';
                return (
                  <div key={course.id} className='relative'>
                    {/* Course Connection Line */}
                    {courseIndex < (groupedCourses[difficulty]?.length ?? 0) - 1 && (
                      <div className='absolute left-6 top-full w-0.5 h-6 bg-border z-0' />
                    )}

                    {/* Course Card */}
                    <div className='flex items-start gap-6 bg-surface rounded-xl shadow-subtle hover:shadow-medium transition-all duration-300 p-6 relative z-10'>
                      {/* Course Number/Status */}
                      <div className='flex-shrink-0'>
                        <div
                          className={`w-12 h-12 rounded-full flex items-center justify-center ${
                            progress === 100
                              ? 'bg-success text-white'
                              : isEnrolled
                                ? 'bg-primary text-white'
                                : 'bg-secondary-200 text-text-secondary'
                          }`}
                        >
                          {progress === 100 ? (
                            <Icon aria-hidden='true' name='Check' size={20} />
                          ) : isEnrolled ? (
                            <Icon aria-hidden='true' name='Play' size={20} />
                          ) : (
                            <Icon aria-hidden='true' name='Lock' size={20} />
                          )}
                        </div>
                      </div>

                      {/* Course Image */}
                      <div className='flex-shrink-0 w-24 h-24 rounded-lg overflow-hidden'>
                        <Image
                          src={imageSrc}
                          alt={course.title}
                          className='w-full h-full object-cover'
                        />
                      </div>

                      {/* Course Content */}
                      <div className='flex-1 min-w-0'>
                        <div className='flex items-start justify-between mb-3'>
                          <div>
                            <h3 className='text-lg font-semibold text-text-primary mb-1'>
                              {course.title}
                            </h3>
                            {course.duration && (
                              <div className='flex items-center gap-4 text-sm text-text-secondary'>
                                {course.duration && (
                                  <div className='flex items-center gap-1'>
                                    <Icon aria-hidden='true' name='Clock' size={14} />
                                    <span>{course.duration}</span>
                                  </div>
                                )}
                              </div>
                            )}
                          </div>

                          {/* Course Badges */}
                          <div className='flex gap-2' />
                        </div>

                        {/* Description */}
                        <p className='text-text-secondary text-sm mb-4 line-clamp-2'>
                          {course.description}
                        </p>

                        {/* Progress Bar (for enrolled courses) */}
                        {isEnrolled && (
                          <div className='mb-4'>
                            <div className='flex items-center justify-between text-sm mb-2'>
                              <span className='text-text-secondary'>Progression</span>
                              <span className='font-medium text-text-primary'>{progress}%</span>
                            </div>
                            <div className='w-full bg-secondary-200 rounded-full h-2'>
                              <div
                                className={`h-2 rounded-full transition-all duration-300 ${getProgressColor(progress)}`}
                                style={{ width: `${progress}%` }}
                              />
                            </div>
                          </div>
                        )}

                        {/* Prerequisites */}
                        {course.prerequisites?.length > 0 && (
                          <div className='mb-4'>
                            <p className='text-xs text-text-secondary mb-2'>Prérequis:</p>
                            <div className='flex flex-wrap gap-1'>
                              {course.prerequisites.map((prereq: string, index: number) => (
                                <span
                                  key={index}
                                  className='px-2 py-1 bg-secondary-100 text-secondary-700 text-xs rounded'
                                >
                                  {prereq}
                                </span>
                              ))}
                            </div>
                          </div>
                        )}

                        {/* Action Buttons */}
                        <div className='flex items-center gap-3'>
                          {isEnrolled ? (
                            <Link
                              to='/lesson-viewer'
                              className='px-6 py-2 bg-primary text-white rounded-lg hover:bg-primary-700 transition-colors font-medium text-sm'
                            >
                              {progress === 100 ? 'Revoir' : 'Continuer'}
                            </Link>
                          ) : (
                            <Link
                              to='/lesson-viewer'
                              className='px-6 py-2 bg-primary text-white rounded-lg hover:bg-primary-700 transition-colors font-medium text-sm'
                            >
                              S&apos;inscrire
                            </Link>
                          )}

                          {/* Rating */}
                          {course.average_rating !== undefined && (
                            <div className='flex items-center gap-1 ml-auto'>
                              <Icon
                                aria-hidden='true'
                                name='Star'
                                size={14}
                                className='text-warning fill-current'
                              />
                              <span className='text-sm font-medium text-text-primary'>
                                {course.average_rating.toFixed(1)}
                              </span>
                              <span className='text-sm text-text-secondary'>
                                ({course.enrolled_students || 0})
                              </span>
                            </div>
                          )}
                        </div>
                      </div>
                    </div>
                  </div>
                );
              })}
            </div>
          </div>
        </div>
      ))}

      {/* Pathway Completion Message */}
      {courses.length > 0 && (
        <div className='text-center py-12 bg-gradient-to-r from-primary-50 to-accent-50 rounded-xl'>
          <Icon aria-hidden='true' name='Trophy' size={48} className='mx-auto text-primary mb-4' />
          <h3 className='text-xl font-bold text-text-primary mb-2'>
            Parcours d&apos;Excellence IA
          </h3>
          <p className='text-text-secondary max-w-2xl mx-auto'>
            Suivez ce parcours structuré pour maîtriser l&apos;intelligence artificielle de manière
            progressive et efficace. Chaque cours vous prépare au suivant.
          </p>
        </div>
      )}
    </div>
  );
};

export default CoursePathway;<|MERGE_RESOLUTION|>--- conflicted
+++ resolved
@@ -90,11 +90,7 @@
             )}
 
             <div className='space-y-6'>
-<<<<<<< HEAD
               {groupedCourses[difficulty].map((course: CourseWithProgress, courseIndex: number) => {
-=======
-              {groupedCourses[difficulty]?.map((course, courseIndex) => {
->>>>>>> 71d9ac86
                 const progress = course.progress?.percentage ?? 0;
                 const isEnrolled = progress > 0;
                 const imageSrc =
