import React from 'react';
import { Link } from 'react-router-dom';
import Icon from '@frontend/components/AppIcon';
import Image from '@frontend/components/AppImage';
import type { CourseWithProgress } from '@frontend/types/course.types';

export interface CourseCardProps {
  course: CourseWithProgress;
}

const CourseCard: React.FC<CourseCardProps> = ({ course }) => {
  const getDifficultyColor = (difficulty: string): string => {
    const level = difficulty.toLowerCase();
    if (level.includes('débutant') || level.includes('beginner')) {
      return 'bg-success-100 text-success-700';
    } else if (level.includes('intermédiaire') || level.includes('intermediate')) {
      return 'bg-warning-100 text-warning-700';
    } else if (level.includes('avancé') || level.includes('advanced')) {
      return 'bg-error-100 text-error-700';
    }
    return 'bg-secondary-100 text-secondary-700';
  };

  const getProgressColor = (progress: number): string => {
    if (progress === 100) return 'bg-success';
    if (progress > 0) return 'bg-primary';
    return 'bg-secondary-200';
  };

  // Calculer le pourcentage de progression
  const progressPercentage = course.progress?.percentage ?? 0;
<<<<<<< HEAD
=======
  const isEnrolled = progressPercentage > 0;
  const imageSrc =
    course.cover_image_url ??
    course.thumbnail_url ??
    '/assets/images/no_image.png';
>>>>>>> 8783c4c8

  return (
    <div className='bg-surface rounded-xl shadow-subtle hover:shadow-medium transition-all duration-300 overflow-hidden group hover:-translate-y-1 flex flex-col h-full'>
      {/* Course Image */}
      <div className='relative h-48 overflow-hidden'>
        <Image
          src={imageSrc}
          alt={course.title}
          className='w-full h-full object-cover group-hover:scale-105 transition-transform duration-300'
        />

        {/* Overlay Badges */}
        <div className='absolute top-4 left-4 flex flex-wrap gap-2'>
          {course.difficulty && (
            <span
              className={`px-2 py-1 rounded-full text-xs font-medium ${getDifficultyColor(course.difficulty)}`}
            >
              {course.difficulty}
            </span>
          )}
        </div>

        {/* Progress Overlay for Enrolled Courses */}
        {course.progress && (
          <div className='absolute bottom-0 left-0 right-0 bg-black bg-opacity-50 p-3'>
            <div className='flex items-center justify-between text-white text-sm mb-2'>
              <span>Progression</span>
              <span>{progressPercentage}%</span>
            </div>
            <div className='w-full bg-white bg-opacity-30 rounded-full h-2'>
              <div
                className={`h-2 rounded-full transition-all duration-300 ${getProgressColor(progressPercentage)}`}
                style={{ width: `${progressPercentage}%` }}
              />
            </div>
          </div>
        )}
      </div>

      {/* Course Content */}
      <div className='p-6 flex-1 flex flex-col'>
        {/* Title and Rating */}
        <div className='mb-3'>
          <h3 className='text-lg font-semibold text-text-primary mb-2 line-clamp-2'>
            {course.title}
            {course.is_new && (
              <span className='ml-2 px-2 py-0.5 bg-accent-100 text-accent-700 text-xs font-medium rounded-full'>
                Nouveau
              </span>
            )}
          </h3>
          <div className='flex items-center gap-2'>
            <div className='flex items-center'>
              {[...Array(5)].map((_, i) => (
                <Icon
                  aria-hidden='true'
                  key={i}
                  name='Star'
                  size={14}
                  className={
                    i < Math.floor(course.average_rating || 0)
                      ? 'text-warning fill-current'
                      : 'text-secondary-300'
                  }
                />
              ))}
            </div>
            <span className='text-sm text-text-secondary'>
              {course.average_rating?.toFixed(1) || 'Nouveau'} • {course.enrolled_students || 0} étudiants
            </span>
          </div>
        </div>

        {/* Description */}
        <p className='text-text-secondary text-sm mb-4 line-clamp-3 flex-1'>{course.description}</p>

        {/* Course Metadata */}
        <div className='mt-4 space-y-2'>
          <div className='flex items-center gap-2 text-sm text-text-secondary'>
            <div className='flex items-center gap-1'>
              <Icon name='Clock' size={14} className='text-primary' />
              <span>{course.duration || 'Durée variable'}</span>
            </div>
            
<<<<<<< HEAD
            {course.total_lessons > 0 && (
              <div className='flex items-center gap-4'>
                <div className='flex items-center gap-1'>
                  <Icon aria-hidden='true' name='FileText' size={14} />
                  <span>{course.total_lessons} leçons</span>
                </div>
=======
            {course.total_lessons && (
              <div className='flex items-center gap-1'>
                <Icon aria-hidden='true' name='FileText' size={14} />
                <span>{course.total_lessons} leçons</span>
>>>>>>> 8783c4c8
              </div>
            )}
          </div>

          {/* Prerequisites */}
          {course.prerequisites?.length > 0 && (
            <div className='pt-2'>
              <p className='text-xs text-text-secondary mb-1'>Prérequis:</p>
              <div className='flex flex-wrap gap-1'>
                {course.prerequisites.map((prereq, index) => (
                  <span
                    key={index}
                    className='px-2 py-1 bg-secondary-100 text-secondary-700 text-xs rounded'
                  >
                    {prereq}
                  </span>
                ))}
              </div>
            </div>
          )}

          {/* Tags */}
          {course.tags?.length > 0 && (
            <div className='pt-2'>
              <div className='flex flex-wrap gap-1'>
                {course.tags.slice(0, 3).map((tag, index) => (
                  <span
                    key={index}
                    className='px-2 py-1 bg-primary-50 text-primary-700 text-xs rounded'
                  >
                    {tag}
                  </span>
                ))}
                {course.tags.length > 3 && (
                  <span className='px-2 py-1 bg-secondary-100 text-secondary-700 text-xs rounded'>
                    +{course.tags.length - 3}
                  </span>
                )}
              </div>
            </div>
          )}
        </div>

        {/* Action Buttons */}
        <div className='mt-4 space-y-2'>
<<<<<<< HEAD
          {course.progress && course.progress.percentage > 0 ? (
=======
          {isEnrolled ? (
>>>>>>> 8783c4c8
            <Link
              to='/lesson-viewer'
              className='w-full px-4 py-3 bg-primary text-white rounded-lg hover:bg-primary-700 transition-colors font-medium text-center block'
            >
<<<<<<< HEAD
              {course.progress.percentage === 100 ? 'Revoir le cours' : 'Continuer'}
=======
              {progressPercentage === 100 ? 'Revoir le cours' : 'Continuer'}
>>>>>>> 8783c4c8
            </Link>
          ) : (
            <Link
              to='/lesson-viewer'
              className='w-full px-4 py-3 bg-primary text-white rounded-lg hover:bg-primary-700 transition-colors font-medium text-center block'
            >
              S&apos;inscrire
            </Link>
          )}

<<<<<<< HEAD
          {course.previewLessons && course.previewLessons > 0 && (
            <button className='w-full px-4 py-2 border border-border text-text-secondary rounded-lg hover:bg-secondary-50 transition-colors text-sm'>
              Aperçu gratuit ({course.previewLessons} leçons)
            </button>
          )}
=======
>>>>>>> 8783c4c8
        </div>

        {/* Instructor */}
        <div className='mt-4 pt-4 border-t border-border'>
          <div className='flex items-center gap-2'>
            <div className='w-8 h-8 bg-gradient-to-br from-primary to-primary-700 rounded-full flex items-center justify-center'>
              <Icon aria-hidden='true' name='User' size={14} color='white' />
            </div>
            <div>
              <p className='text-sm font-medium text-text-primary'>
                {course.instructor || 'Équipe IA Foundations'}
              </p>
              <p className='text-xs text-text-secondary'>Instructeur</p>
            </div>
          </div>
        </div>
      </div>
    </div>
  );
};

export default CourseCard;<|MERGE_RESOLUTION|>--- conflicted
+++ resolved
@@ -29,14 +29,6 @@
 
   // Calculer le pourcentage de progression
   const progressPercentage = course.progress?.percentage ?? 0;
-<<<<<<< HEAD
-=======
-  const isEnrolled = progressPercentage > 0;
-  const imageSrc =
-    course.cover_image_url ??
-    course.thumbnail_url ??
-    '/assets/images/no_image.png';
->>>>>>> 8783c4c8
 
   return (
     <div className='bg-surface rounded-xl shadow-subtle hover:shadow-medium transition-all duration-300 overflow-hidden group hover:-translate-y-1 flex flex-col h-full'>
@@ -121,19 +113,13 @@
               <span>{course.duration || 'Durée variable'}</span>
             </div>
             
-<<<<<<< HEAD
             {course.total_lessons > 0 && (
               <div className='flex items-center gap-4'>
                 <div className='flex items-center gap-1'>
                   <Icon aria-hidden='true' name='FileText' size={14} />
                   <span>{course.total_lessons} leçons</span>
                 </div>
-=======
-            {course.total_lessons && (
-              <div className='flex items-center gap-1'>
-                <Icon aria-hidden='true' name='FileText' size={14} />
-                <span>{course.total_lessons} leçons</span>
->>>>>>> 8783c4c8
+
               </div>
             )}
           </div>
@@ -179,20 +165,12 @@
 
         {/* Action Buttons */}
         <div className='mt-4 space-y-2'>
-<<<<<<< HEAD
           {course.progress && course.progress.percentage > 0 ? (
-=======
-          {isEnrolled ? (
->>>>>>> 8783c4c8
             <Link
               to='/lesson-viewer'
               className='w-full px-4 py-3 bg-primary text-white rounded-lg hover:bg-primary-700 transition-colors font-medium text-center block'
             >
-<<<<<<< HEAD
               {course.progress.percentage === 100 ? 'Revoir le cours' : 'Continuer'}
-=======
-              {progressPercentage === 100 ? 'Revoir le cours' : 'Continuer'}
->>>>>>> 8783c4c8
             </Link>
           ) : (
             <Link
@@ -203,14 +181,11 @@
             </Link>
           )}
 
-<<<<<<< HEAD
           {course.previewLessons && course.previewLessons > 0 && (
             <button className='w-full px-4 py-2 border border-border text-text-secondary rounded-lg hover:bg-secondary-50 transition-colors text-sm'>
               Aperçu gratuit ({course.previewLessons} leçons)
             </button>
           )}
-=======
->>>>>>> 8783c4c8
         </div>
 
         {/* Instructor */}
