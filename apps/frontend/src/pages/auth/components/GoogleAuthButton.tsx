--- conflicted
+++ resolved
@@ -1,10 +1,6 @@
 import React, { useState } from 'react';
-<<<<<<< HEAD
-import { useAuth } from '../../../context/AuthContext';
+import { useAuth } from '@frontend/context/AuthContext';
 import logger from '../../../utils/logger';
-=======
-import { useAuth } from '@frontend/context/AuthContext';
->>>>>>> d44f9bfe
 
 export interface GoogleAuthButtonProps {
   isLoading: boolean;
