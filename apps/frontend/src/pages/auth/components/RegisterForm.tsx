--- conflicted
+++ resolved
@@ -1,13 +1,8 @@
 import React, { useState } from 'react';
 import { useForm } from 'react-hook-form';
-<<<<<<< HEAD
-import Icon from '../../../components/AppIcon';
-import { useAuth } from '../../../context/AuthContext';
-import logger from '../../../utils/logger';
-=======
 import Icon from '@frontend/components/AppIcon';
 import { useAuth } from '@frontend/context/AuthContext';
->>>>>>> d44f9bfe
+import logger from '../../../utils/logger';
 
 export interface RegisterFormProps {
   isLoading: boolean;
