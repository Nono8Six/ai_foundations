--- conflicted
+++ resolved
@@ -8,12 +8,8 @@
 import { ToastProvider, useToast } from './context/ToastContext';
 import { ErrorProvider, type ErrorLogger } from './context/ErrorContext';
 import type { AuthErrorWithCode } from './types/auth';
-<<<<<<< HEAD
 import { log } from '@libs/logger';
-=======
-import { isAuthErrorWithCode } from './types/auth';
-import { log } from '@/logger';
->>>>>>> 1d149028
+
 
 // Un composant pour lier les deux contextes
 const AppWithErrorToasts: React.FC = () => {
