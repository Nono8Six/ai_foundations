{
  "compilerOptions": {
    "target": "ES2019",
    "module": "ESNext",
    "moduleResolution": "bundler",
    "lib": ["DOM", "DOM.Iterable", "ES2019"],
    "baseUrl": ".",
    "paths": { "@/*": ["apps/frontend/src/*"] },
<<<<<<< HEAD
    "typeRoots": [
      "./node_modules",
      "./node_modules/@types",
      "./apps/frontend/src/types"
    ],
    "types": [
      "vite/client",
      "jest",
      "global"
    ],
=======
    "types": ["vite/client", "jest"],
    "allowImportingTsExtensions": true,
    "strictNullChecks": true,
>>>>>>> 7c219fcf
    "skipLibCheck": true,
    "forceConsistentCasingInFileNames": true,
    "noEmit": true
  },
  "references": [{ "path": "apps/frontend" }]
}<|MERGE_RESOLUTION|>--- conflicted
+++ resolved
@@ -6,7 +6,6 @@
     "lib": ["DOM", "DOM.Iterable", "ES2019"],
     "baseUrl": ".",
     "paths": { "@/*": ["apps/frontend/src/*"] },
-<<<<<<< HEAD
     "typeRoots": [
       "./node_modules",
       "./node_modules/@types",
@@ -17,11 +16,8 @@
       "jest",
       "global"
     ],
-=======
-    "types": ["vite/client", "jest"],
     "allowImportingTsExtensions": true,
     "strictNullChecks": true,
->>>>>>> 7c219fcf
     "skipLibCheck": true,
     "forceConsistentCasingInFileNames": true,
     "noEmit": true
