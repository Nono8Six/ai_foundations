# AI Foundations - Plateforme d'Apprentissage

Plateforme complète pour les cours sur les Fondations de l'IA, construite avec une architecture moderne et évolutive.

## 🏗 Architecture Technique

### 🚀 Stack Technique

- **Frontend** : React 18 avec Vite 6.3.5
- **Styling** : Tailwind CSS
- **Backend** : Supabase (PostgreSQL, Auth, Storage)
- **Base de données** : PostgreSQL via Supabase
- **Conteneurisation** : Docker + Docker Compose
- **Gestion de paquets** : pnpm
- **Qualité de code** : ESLint, Prettier

### 📦 Services Conteneurisés

1. **Frontend** : Application React avec hot-reload
2. **Supabase** : Base de données PostgreSQL complète avec authentification

## 🚀 Démarrage Rapide

### Prérequis

- [Docker](https://www.docker.com/get-started) (v20.10+)
- [Docker Compose](https://docs.docker.com/compose/install/) (v2.0+)
- [Git](https://git-scm.com/)
- Compte [Supabase](https://supabase.com/)

### Configuration Initiale

1. **Cloner le dépôt**
   ```bash
   git clone https://github.com/your-username/ai-foundations.git
   cd ai-foundations
   ```

2. **Configurer les variables d'environnement**
   ```bash
   cp .env.example .env
   ```
   Éditez ensuite le fichier `.env` créé depuis `.env.example` avec vos clés Supabase et autres configurations.

3. **Démarrer l'environnement**
   ```bash
   docker-compose up --build -d
   ```

4. **Accéder aux services**
   - Application : http://localhost:3000
   - Supabase Studio : http://localhost:54323

## 🛠 Commandes Utiles

### Gestion des Conteneurs

| Commande | Description |
|----------|-------------|
| `docker-compose up -d` | Démarrer les services en arrière-plan |
| `docker-compose down` | Arrêter et supprimer les conteneurs |
| `docker-compose logs -f` | Voir les logs en temps réel |
| `docker-compose ps` | Voir l'état des conteneurs |
| `docker-compose exec frontend sh` | Se connecter au conteneur frontend |

### Développement

```bash
# Installer les dépendances (si nécessaire)
docker-compose exec frontend pnpm install

# Lancer les tests
docker-compose exec frontend pnpm test

# Vérifier le formatage
docker-compose exec frontend pnpm format:check
```

### Scripts internes

Plusieurs utilitaires sont disponibles dans le dossier `scripts/` :

- `cleanup.sh` : nettoyage local rapide (arrêt des conteneurs Docker et suppression des dépendances).
- `recovery.sh` : réinstalle les dépendances pour repartir d\'un environnement sain.
- `validate-env.js` : vérifie que les variables indispensables sont définies.

Chaque script peut s\'exécuter via `pnpm run <nom-du-script>`.
## 🚀 Mode Production

Pour générer l'image optimisée et lancer l'application :

```bash
# Assurez-vous de disposer d'un fichier .env configuré
docker compose up --build -d
```

Vous pouvez aussi construire l'image manuellement :

```bash
docker build --target production -t ai-foundations:prod .
```

Les variables requises sont lues depuis le même fichier `.env`.


## 🏗 Structure du Projet

```
ai-foundations/
├── apps/
│   ├── frontend/          # Application React (Vite + React 18)
│   │   ├── public/        # Fichiers statiques
│   │   ├── src/           # Code source de l'application
│   │   └── package.json   # Dépendances frontend
│   └── backend/           # Configuration Supabase et logique métier
│       ├── supabase/      # Configuration Supabase
│       │   ├── migrations/ # Migrations de la base de données
│       │   └── functions/  # Fonctions PostgreSQL personnalisées
│       └── package.json   # Scripts et dépendances backend
├── nginx/                 # Configuration Nginx (pour la production)
├── docker-compose.yml     # Configuration Docker Compose pour le développement
├── Dockerfile             # Définition des images Docker
└── .env.example           # Modèle de configuration d'environnement
```

## 🔒 Sécurité

### Variables d'Environnement

Les variables sensibles sont gérées via des fichiers `.env` qui ne doivent JAMAIS être commités dans Git. Le fichier `.env.example` fournit un modèle des variables nécessaires.

### Bonnes Pratiques de Sécurité

- Tous les conteneurs s'exécutent avec des utilisateurs non-privilégiés
- Isolation des réseaux Docker pour limiter l'exposition
- Healthchecks pour surveiller l'état des services
- Mise à jour régulière des dépendances
- Validation des entrées utilisateur côté serveur
- Protection contre les attaques CSRF et XSS

## 🛠 Dépannage

### Problèmes Courants

1. **Erreurs de connexion à Supabase**
   - Vérifiez que les variables d'environnement sont correctement définies
   - Vérifiez que le service Supabase est en cours d'exécution : `docker-compose ps`
   - Consultez les logs : `docker-compose logs supabase_cli`

2. **Problèmes de permissions**
   ```bash
   # Sur Linux/Mac
   sudo chown -R $USER:$USER .
   
   # Sur Windows (PowerShell en tant qu'administrateur)
   icacls . /grant "%USERNAME%":(OI)(CI)F /T
   ```

3. **Nettoyer l'environnement**
   ```bash
   # Arrêter et supprimer les conteneurs
   docker-compose down -v
   
   # Nettoyer les ressources inutilisées
   docker system prune -f
   
   # Réinstaller les dépendances
   docker-compose run --rm frontend pnpm install
   ```

4. **Problèmes de ports**
   ```bash
   # Vérifier les ports utilisés
   netstat -tuln | grep LISTEN  # Linux/Mac
   netstat -ano | findstr LISTEN  # Windows
   ```

## 📚 Documentation Supplémentaire

 - [Guide du Développeur](docs/guides/README-DEV.md) - Instructions détaillées pour le développement local
- [Documentation Supabase](https://supabase.com/docs) - Documentation officielle de Supabase
- [Documentation Docker](https://docs.docker.com/) - Guide d'utilisation de Docker
- [Documentation React](https://reactjs.org/) - Documentation officielle de React

## 📄 Licence

Ce projet est sous licence MIT. Voir le fichier [LICENSE](LICENSE) pour plus de détails.

## 🛠 Configuration Avancée

### Migrations de Base de Données

Pour gérer les migrations de la base de données, utilisez les commandes suivantes :

```bash
# Appliquer les migrations
docker-compose exec backend pnpm migrate

# Créer une nouvelle migration (après avoir modifié le schéma)
docker-compose exec backend pnpm migrate:create nom_de_la_migration
```

### Variables d'Environnement

Créez un fichier `.env` en copiant le modèle `.env.example` :

```bash
cp .env.example .env
```

Variables essentielles à configurer :

```env
# Configuration Supabase
VITE_SUPABASE_URL=http://localhost:54321
VITE_SUPABASE_ANON_KEY=votre_cle_anon_supabase

# Configuration de l'application
VITE_APP_NAME="AI Foundations"
VITE_APP_ENV=development
VITE_APP_VERSION=0.1.0
VITE_DEBUG=true
VITE_LOG_LEVEL=debug
```

### Développement avec Hot-Reload

Le frontend est configuré pour le hot-reload automatique. Modifiez simplement les fichiers dans le dossier `apps/frontend/src` et les changements seront rechargés automatiquement dans le navigateur.

### Accès à la Base de Données

1. **En Ligne de Commande** :
   ```bash
   docker-compose exec db psql -U postgres
   ```

## 🤝 Contribution

1. Créez une branche pour votre fonctionnalité :
   ```bash
   git checkout -b feature/nouvelle-fonctionnalite
   ```

2. Committez vos modifications :
   ```bash
   git add .
   git commit -m "feat: ajouter nouvelle fonctionnalité"
   ```

3. Poussez vos changements :
   ```bash
   git push origin feature/nouvelle-fonctionnalite
   ```

4. Créez une Pull Request sur GitHub
## 📚 Documentation supplémentaire

<<<<<<< HEAD
- [Guide du Développeur](README-DEV.md) - Documentation complète pour les développeurs
- [Guide Supabase](README-SUPABASE.md) - Synchronisation de la base de données
- [Index de la documentation](docs/README.md) - Aperçu de tous les fichiers de documentation
=======
 - [Guide du Développeur](docs/guides/README-DEV.md) - Documentation complète pour les développeurs
 - [Guide Supabase](docs/guides/README-SUPABASE.md) - Synchronisation de la base de données
>>>>>>> f63620a0
- [Documentation Supabase](https://supabase.com/docs)
- [Documentation Docker](https://docs.docker.com/)
- [Documentation React](https://reactjs.org/)

## 📄 Licence

Ce projet est sous licence MIT. Voir le fichier [LICENSE](LICENSE) pour plus de détails.<|MERGE_RESOLUTION|>--- conflicted
+++ resolved
@@ -255,14 +255,10 @@
 4. Créez une Pull Request sur GitHub
 ## 📚 Documentation supplémentaire
 
-<<<<<<< HEAD
-- [Guide du Développeur](README-DEV.md) - Documentation complète pour les développeurs
-- [Guide Supabase](README-SUPABASE.md) - Synchronisation de la base de données
 - [Index de la documentation](docs/README.md) - Aperçu de tous les fichiers de documentation
-=======
  - [Guide du Développeur](docs/guides/README-DEV.md) - Documentation complète pour les développeurs
  - [Guide Supabase](docs/guides/README-SUPABASE.md) - Synchronisation de la base de données
->>>>>>> f63620a0
+
 - [Documentation Supabase](https://supabase.com/docs)
 - [Documentation Docker](https://docs.docker.com/)
 - [Documentation React](https://reactjs.org/)
