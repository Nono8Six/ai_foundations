/* eslint-disable no-console */
import fs from 'node:fs';
import path from 'node:path';
<<<<<<< HEAD
import { log } from '../libs/logger/index.js';
=======
import { log } from '../apps/backend/logger.ts';
>>>>>>> 7f9f96e1

log.info('🔍 Vérification des variables d\'environnement...');

const requiredEnvVars = [
  'VITE_SUPABASE_URL',
  'VITE_SUPABASE_ANON_KEY',
  'SUPABASE_ACCESS_TOKEN',
  'SUPABASE_PROJECT_REF',
];

const envFilePath = path.resolve(process.cwd(), '.env');

if (!fs.existsSync(envFilePath)) {
  log.error(`❌ ERREUR: Le fichier .env est introuvable à la racine du projet.`);
  log.error('   Veuillez copier .env.example en .env et le configurer.');
  process.exit(1);
}

const envFileContent = fs.readFileSync(envFilePath, 'utf-8');
const missingVars = [];

for (const varName of requiredEnvVars) {
  if (!envFileContent.includes(`${varName}=`)) {
    missingVars.push(varName);
  } else {
    // Vérifier si la variable a une valeur (non vide après le '=')
    const regex = new RegExp(`^${varName}=(.*)`, 'm');
    const match = envFileContent.match(regex);
    if (match && match[1].trim() === '') {
      missingVars.push(`${varName} (vide)`);
    }
  }
}

if (missingVars.length > 0) {
  log.error(`❌ ERREUR: Variables d'environnement manquantes ou vides dans le fichier .env:`);
  missingVars.forEach(mv => log.error(`   - ${mv}`));
  log.error('   Veuillez les configurer pour continuer.');
  process.exit(1);
}

log.info('✅ Toutes les variables d\'environnement requises sont présentes et configurées.');<|MERGE_RESOLUTION|>--- conflicted
+++ resolved
@@ -1,13 +1,10 @@
 /* eslint-disable no-console */
 import fs from 'node:fs';
 import path from 'node:path';
-<<<<<<< HEAD
 import { log } from '../libs/logger/index.js';
-=======
-import { log } from '../apps/backend/logger.ts';
->>>>>>> 7f9f96e1
 
-log.info('🔍 Vérification des variables d\'environnement...');
+log.info("🔍 Vérification des variables d'environnement...");
+log.info("🔍 Vérification des variables d'environnement...");
 
 const requiredEnvVars = [
   'VITE_SUPABASE_URL',
@@ -19,6 +16,8 @@
 const envFilePath = path.resolve(process.cwd(), '.env');
 
 if (!fs.existsSync(envFilePath)) {
+  log.error(`❌ ERREUR: Le fichier .env est introuvable à la racine du projet.`);
+  log.error('   Veuillez copier .env.example en .env et le configurer.');
   log.error(`❌ ERREUR: Le fichier .env est introuvable à la racine du projet.`);
   log.error('   Veuillez copier .env.example en .env et le configurer.');
   process.exit(1);
@@ -44,7 +43,11 @@
   log.error(`❌ ERREUR: Variables d'environnement manquantes ou vides dans le fichier .env:`);
   missingVars.forEach(mv => log.error(`   - ${mv}`));
   log.error('   Veuillez les configurer pour continuer.');
+  log.error(`❌ ERREUR: Variables d'environnement manquantes ou vides dans le fichier .env:`);
+  missingVars.forEach(mv => log.error(`   - ${mv}`));
+  log.error('   Veuillez les configurer pour continuer.');
   process.exit(1);
 }
 
-log.info('✅ Toutes les variables d\'environnement requises sont présentes et configurées.');+log.info("✅ Toutes les variables d'environnement requises sont présentes et configurées.");
+log.info("✅ Toutes les variables d'environnement requises sont présentes et configurées.");