--- conflicted
+++ resolved
@@ -1,32 +1,36 @@
 #!/usr/bin/env node
 /* eslint-disable no-console */
-import fs from 'fs'
-import path from 'path'
-<<<<<<< HEAD
-import { log } from '../libs/logger/index.js'
-=======
-import { log } from '../apps/backend/logger.ts'
->>>>>>> 7f9f96e1
+import fs from 'fs';
+import path from 'path';
+import { log } from '../libs/logger/index.js';
 
-const envPath = path.resolve('.env')
+const envPath = path.resolve('.env');
 
 if (!fs.existsSync(envPath)) {
-  log.error('❌ Fichier .env introuvable. Copiez .env.example vers .env')
-  process.exit(1)
+  log.error('❌ Fichier .env introuvable. Copiez .env.example vers .env');
+  log.error('❌ Fichier .env introuvable. Copiez .env.example vers .env');
+  process.exit(1);
 }
 
-const envContent = fs.readFileSync(envPath, 'utf8')
-const env = Object.fromEntries(envContent.split('\n').filter(Boolean).map(line => {
-  const [key, ...val] = line.split('=')
-  return [key.trim(), val.join('=')]
-}))
+const envContent = fs.readFileSync(envPath, 'utf8');
+const env = Object.fromEntries(
+  envContent
+    .split('\n')
+    .filter(Boolean)
+    .map(line => {
+      const [key, ...val] = line.split('=');
+      return [key.trim(), val.join('=')];
+    })
+);
 
-const required = ['VITE_SUPABASE_URL', 'VITE_SUPABASE_ANON_KEY']
-const missing = required.filter(v => !env[v])
+const required = ['VITE_SUPABASE_URL', 'VITE_SUPABASE_ANON_KEY'];
+const missing = required.filter(v => !env[v]);
 
 if (missing.length) {
-  log.error(`❌ Variables manquantes: ${missing.join(', ')}`)
-  process.exit(1)
+  log.error(`❌ Variables manquantes: ${missing.join(', ')}`);
+  log.error(`❌ Variables manquantes: ${missing.join(', ')}`);
+  process.exit(1);
 }
 
-log.info('✅ Toutes les variables requises sont présentes')+log.info('✅ Toutes les variables requises sont présentes');
+log.info('✅ Toutes les variables requises sont présentes');