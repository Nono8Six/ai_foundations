// scripts/test-supabase-connection.mjs (À LA RACINE)
/* eslint-disable no-console */
import { createClient } from '@supabase/supabase-js'
<<<<<<< HEAD
import { log } from '../libs/logger/index.js'
=======
import { log } from '../apps/backend/logger.ts'
>>>>>>> 7f9f96e1

// Les variables sont déjà chargées via --env-file=.env
const REQUIRED_VARS = [
  'SUPABASE_URL',
  'SUPABASE_ANON_KEY',
  'SUPABASE_SERVICE_ROLE_KEY'
]

async function testSupabaseConnection() {
  log.info('🔍 Test de connexion Supabase Cloud...\n')
  
  // Debug: Afficher les variables
  log.info('📋 Variables d\'environnement:')
  REQUIRED_VARS.forEach(key => {
    const value = process.env[key]
    log.info(`   ${key}=${value ? '✅ Définie' : '❌ Manquante'}`)
  })
  log.info('')
  
  // Vérifier les variables d'environnement
  const missing = REQUIRED_VARS.filter(key => !process.env[key])
  if (missing.length > 0) {
    log.error(`❌ Variables manquantes: ${missing.join(', ')}`)
    log.error(`💡 Vérifiez votre fichier .env à la racine du projet`)
    process.exit(1)
  }

  // Créer les clients
  const supabase = createClient(
    process.env.SUPABASE_URL,
    process.env.SUPABASE_ANON_KEY
  )

  const supabaseAdmin = createClient(
    process.env.SUPABASE_URL,
    process.env.SUPABASE_SERVICE_ROLE_KEY
  )

  try {
    // Test 1: Ping basique
    log.info('1️⃣ Test ping basique...')
    const startTime = Date.now()
    const { error } = await supabase
      .from('_health_check')
      .select('*')
      .limit(1)
    
    const pingTime = Date.now() - startTime
    
    if (error && error.code !== 'PGRST116') { // PGRST116 = table doesn't exist (OK)
      throw error
    }
    log.info(`✅ Ping OK (${pingTime}ms)`)

    // Test 2: Connexion admin
    log.info('2️⃣ Test connexion admin...')
    const { error: adminError } = await supabaseAdmin
      .from('_health_check')
      .select('*')
      .limit(1)
    
    if (adminError && adminError.code !== 'PGRST116') {
      throw adminError
    }
    log.info('✅ Connexion admin OK')

    // Test 3: Métadonnées du projet
    log.info('3️⃣ Test métadonnées...')
    const { data: metadata, error: metaError } = await supabaseAdmin
      .from('information_schema.tables')
      .select('table_name')
      .eq('table_schema', 'public')
      .limit(10)
    
    if (metaError) {
      log.warn('⚠️  Métadonnées partielles:', metaError.message)
    } else {
      log.info('✅ Métadonnées OK')
      log.info(`   Tables publiques: ${metadata?.length || 0}`)
      if (metadata && metadata.length > 0) {
        log.info(`   Exemples: ${metadata.slice(0, 3).map(t => t.table_name).join(', ')}`)
      }
    }

    // Test 4: Auth
    log.info('4️⃣ Test Auth...')
    await supabase.auth.getSession()
    log.info('✅ Auth service OK')

    // Test 5: Storage
    log.info('5️⃣ Test Storage...')
    const { data: buckets, error: storageError } = await supabaseAdmin.storage.listBuckets()
    if (storageError) {
      log.warn('⚠️  Storage:', storageError.message)
    } else {
      log.info('✅ Storage OK')
      log.info(`   Buckets: ${buckets?.length || 0}`)
    }

    // Test 6: Latence réseau
    log.info('6️⃣ Test latence...')
    const times = []
    for (let i = 0; i < 3; i++) {
      const start = Date.now()
      await supabase.from('_ping').select('*').limit(1)
      times.push(Date.now() - start)
    }
    const avgLatency = Math.round(times.reduce((a, b) => a + b) / times.length)
    log.info(`✅ Latence moyenne: ${avgLatency}ms`)

    log.info('\n🎉 Tous les tests passés!')
    log.info('💡 Votre configuration Supabase est opérationnelle')
    
    // Résumé
    log.info('\n📊 Résumé de la connexion:')
    log.info(`   🌐 URL: ${process.env.SUPABASE_URL}`)
    log.info(`   🏷️  Projet: ${process.env.SUPABASE_PROJECT_REF || 'Non défini'}`)
    log.info(`   🔧 Environnement: ${process.env.NODE_ENV || 'development'}`)
    log.info(`   ⚡ Latence: ${avgLatency}ms`)
    log.info(`   📊 Tables: ${metadata?.length || 0}`)
    log.info(`   🗂️  Buckets: ${buckets?.length || 0}`)

  } catch (error) {
    log.error('\n❌ Erreur de connexion:', error.message)
    log.error('\n🔧 Points de vérification:')
    log.error('   1. Clés API correctes dans .env')
    log.error('   2. URL projet Supabase valide')
    log.error('   3. Projet Supabase actif')
    log.error('   4. Connexion internet stable')
    
    if (error.code) {
      log.error(`   Code: ${error.code}`)
    }
    if (error.details) {
      log.error(`   Détails: ${error.details}`)
    }
    
    process.exit(1)
  }
}

// Exécution
testSupabaseConnection().catch(log.error)<|MERGE_RESOLUTION|>--- conflicted
+++ resolved
@@ -1,151 +1,186 @@
 // scripts/test-supabase-connection.mjs (À LA RACINE)
 /* eslint-disable no-console */
-import { createClient } from '@supabase/supabase-js'
-<<<<<<< HEAD
-import { log } from '../libs/logger/index.js'
-=======
-import { log } from '../apps/backend/logger.ts'
->>>>>>> 7f9f96e1
+import { createClient } from '@supabase/supabase-js';
+import { log } from '../libs/logger/index.js';
 
 // Les variables sont déjà chargées via --env-file=.env
-const REQUIRED_VARS = [
-  'SUPABASE_URL',
-  'SUPABASE_ANON_KEY',
-  'SUPABASE_SERVICE_ROLE_KEY'
-]
+const REQUIRED_VARS = ['SUPABASE_URL', 'SUPABASE_ANON_KEY', 'SUPABASE_SERVICE_ROLE_KEY'];
 
 async function testSupabaseConnection() {
-  log.info('🔍 Test de connexion Supabase Cloud...\n')
-  
+  log.info('🔍 Test de connexion Supabase Cloud...\n');
+  log.info('🔍 Test de connexion Supabase Cloud...\n');
+
   // Debug: Afficher les variables
-  log.info('📋 Variables d\'environnement:')
+  log.info("📋 Variables d'environnement:");
+  log.info("📋 Variables d'environnement:");
   REQUIRED_VARS.forEach(key => {
-    const value = process.env[key]
-    log.info(`   ${key}=${value ? '✅ Définie' : '❌ Manquante'}`)
-  })
-  log.info('')
-  
+    const value = process.env[key];
+    log.info(`   ${key}=${value ? '✅ Définie' : '❌ Manquante'}`);
+    log.info(`   ${key}=${value ? '✅ Définie' : '❌ Manquante'}`);
+  });
+  log.info('');
+  log.info('');
+
   // Vérifier les variables d'environnement
-  const missing = REQUIRED_VARS.filter(key => !process.env[key])
+  const missing = REQUIRED_VARS.filter(key => !process.env[key]);
   if (missing.length > 0) {
-    log.error(`❌ Variables manquantes: ${missing.join(', ')}`)
-    log.error(`💡 Vérifiez votre fichier .env à la racine du projet`)
-    process.exit(1)
+    log.error(`❌ Variables manquantes: ${missing.join(', ')}`);
+    log.error(`💡 Vérifiez votre fichier .env à la racine du projet`);
+    log.error(`❌ Variables manquantes: ${missing.join(', ')}`);
+    log.error(`💡 Vérifiez votre fichier .env à la racine du projet`);
+    process.exit(1);
   }
 
   // Créer les clients
-  const supabase = createClient(
-    process.env.SUPABASE_URL,
-    process.env.SUPABASE_ANON_KEY
-  )
+  const supabase = createClient(process.env.SUPABASE_URL, process.env.SUPABASE_ANON_KEY);
 
   const supabaseAdmin = createClient(
     process.env.SUPABASE_URL,
     process.env.SUPABASE_SERVICE_ROLE_KEY
-  )
+  );
 
   try {
     // Test 1: Ping basique
-    log.info('1️⃣ Test ping basique...')
-    const startTime = Date.now()
-    const { error } = await supabase
-      .from('_health_check')
-      .select('*')
-      .limit(1)
-    
-    const pingTime = Date.now() - startTime
-    
-    if (error && error.code !== 'PGRST116') { // PGRST116 = table doesn't exist (OK)
-      throw error
+    log.info('1️⃣ Test ping basique...');
+    log.info('1️⃣ Test ping basique...');
+    const startTime = Date.now();
+    const { error } = await supabase.from('_health_check').select('*').limit(1);
+
+    const pingTime = Date.now() - startTime;
+
+    if (error && error.code !== 'PGRST116') {
+      // PGRST116 = table doesn't exist (OK)
+      throw error;
     }
-    log.info(`✅ Ping OK (${pingTime}ms)`)
+    log.info(`✅ Ping OK (${pingTime}ms)`);
+    log.info(`✅ Ping OK (${pingTime}ms)`);
 
     // Test 2: Connexion admin
-    log.info('2️⃣ Test connexion admin...')
-    const { error: adminError } = await supabaseAdmin
-      .from('_health_check')
-      .select('*')
-      .limit(1)
-    
+    log.info('2️⃣ Test connexion admin...');
+    log.info('2️⃣ Test connexion admin...');
+    const { error: adminError } = await supabaseAdmin.from('_health_check').select('*').limit(1);
+
     if (adminError && adminError.code !== 'PGRST116') {
-      throw adminError
+      throw adminError;
     }
-    log.info('✅ Connexion admin OK')
+    log.info('✅ Connexion admin OK');
+    log.info('✅ Connexion admin OK');
 
     // Test 3: Métadonnées du projet
-    log.info('3️⃣ Test métadonnées...')
+    log.info('3️⃣ Test métadonnées...');
+    log.info('3️⃣ Test métadonnées...');
     const { data: metadata, error: metaError } = await supabaseAdmin
       .from('information_schema.tables')
       .select('table_name')
       .eq('table_schema', 'public')
-      .limit(10)
-    
+      .limit(10);
+
     if (metaError) {
-      log.warn('⚠️  Métadonnées partielles:', metaError.message)
+      log.warn('⚠️  Métadonnées partielles:', metaError.message);
+      log.warn('⚠️  Métadonnées partielles:', metaError.message);
     } else {
-      log.info('✅ Métadonnées OK')
-      log.info(`   Tables publiques: ${metadata?.length || 0}`)
+      log.info('✅ Métadonnées OK');
+      log.info(`   Tables publiques: ${metadata?.length || 0}`);
+      log.info('✅ Métadonnées OK');
+      log.info(`   Tables publiques: ${metadata?.length || 0}`);
       if (metadata && metadata.length > 0) {
-        log.info(`   Exemples: ${metadata.slice(0, 3).map(t => t.table_name).join(', ')}`)
+        log.info(
+          `   Exemples: ${metadata
+            .slice(0, 3)
+            .map(t => t.table_name)
+            .join(', ')}`
+        );
+        log.info(
+          `   Exemples: ${metadata
+            .slice(0, 3)
+            .map(t => t.table_name)
+            .join(', ')}`
+        );
       }
     }
 
     // Test 4: Auth
-    log.info('4️⃣ Test Auth...')
-    await supabase.auth.getSession()
-    log.info('✅ Auth service OK')
+    log.info('4️⃣ Test Auth...');
+    log.info('4️⃣ Test Auth...');
+    await supabase.auth.getSession();
+    log.info('✅ Auth service OK');
+    log.info('✅ Auth service OK');
 
     // Test 5: Storage
-    log.info('5️⃣ Test Storage...')
-    const { data: buckets, error: storageError } = await supabaseAdmin.storage.listBuckets()
+    log.info('5️⃣ Test Storage...');
+    log.info('5️⃣ Test Storage...');
+    const { data: buckets, error: storageError } = await supabaseAdmin.storage.listBuckets();
     if (storageError) {
-      log.warn('⚠️  Storage:', storageError.message)
+      log.warn('⚠️  Storage:', storageError.message);
+      log.warn('⚠️  Storage:', storageError.message);
     } else {
-      log.info('✅ Storage OK')
-      log.info(`   Buckets: ${buckets?.length || 0}`)
+      log.info('✅ Storage OK');
+      log.info(`   Buckets: ${buckets?.length || 0}`);
+      log.info('✅ Storage OK');
+      log.info(`   Buckets: ${buckets?.length || 0}`);
     }
 
     // Test 6: Latence réseau
-    log.info('6️⃣ Test latence...')
-    const times = []
+    log.info('6️⃣ Test latence...');
+    log.info('6️⃣ Test latence...');
+    const times = [];
     for (let i = 0; i < 3; i++) {
-      const start = Date.now()
-      await supabase.from('_ping').select('*').limit(1)
-      times.push(Date.now() - start)
+      const start = Date.now();
+      await supabase.from('_ping').select('*').limit(1);
+      times.push(Date.now() - start);
     }
-    const avgLatency = Math.round(times.reduce((a, b) => a + b) / times.length)
-    log.info(`✅ Latence moyenne: ${avgLatency}ms`)
+    const avgLatency = Math.round(times.reduce((a, b) => a + b) / times.length);
+    log.info(`✅ Latence moyenne: ${avgLatency}ms`);
+    log.info(`✅ Latence moyenne: ${avgLatency}ms`);
 
-    log.info('\n🎉 Tous les tests passés!')
-    log.info('💡 Votre configuration Supabase est opérationnelle')
-    
+    log.info('\n🎉 Tous les tests passés!');
+    log.info('💡 Votre configuration Supabase est opérationnelle');
+    log.info('\n🎉 Tous les tests passés!');
+    log.info('💡 Votre configuration Supabase est opérationnelle');
+
     // Résumé
-    log.info('\n📊 Résumé de la connexion:')
-    log.info(`   🌐 URL: ${process.env.SUPABASE_URL}`)
-    log.info(`   🏷️  Projet: ${process.env.SUPABASE_PROJECT_REF || 'Non défini'}`)
-    log.info(`   🔧 Environnement: ${process.env.NODE_ENV || 'development'}`)
-    log.info(`   ⚡ Latence: ${avgLatency}ms`)
-    log.info(`   📊 Tables: ${metadata?.length || 0}`)
-    log.info(`   🗂️  Buckets: ${buckets?.length || 0}`)
+    log.info('\n📊 Résumé de la connexion:');
+    log.info(`   🌐 URL: ${process.env.SUPABASE_URL}`);
+    log.info(`   🏷️  Projet: ${process.env.SUPABASE_PROJECT_REF || 'Non défini'}`);
+    log.info(`   🔧 Environnement: ${process.env.NODE_ENV || 'development'}`);
+    log.info(`   ⚡ Latence: ${avgLatency}ms`);
+    log.info(`   📊 Tables: ${metadata?.length || 0}`);
+    log.info(`   🗂️  Buckets: ${buckets?.length || 0}`);
+    log.info('\n📊 Résumé de la connexion:');
+    log.info(`   🌐 URL: ${process.env.SUPABASE_URL}`);
+    log.info(`   🏷️  Projet: ${process.env.SUPABASE_PROJECT_REF || 'Non défini'}`);
+    log.info(`   🔧 Environnement: ${process.env.NODE_ENV || 'development'}`);
+    log.info(`   ⚡ Latence: ${avgLatency}ms`);
+    log.info(`   📊 Tables: ${metadata?.length || 0}`);
+    log.info(`   🗂️  Buckets: ${buckets?.length || 0}`);
+  } catch (error) {
+    log.error('\n❌ Erreur de connexion:', error.message);
+    log.error('\n🔧 Points de vérification:');
+    log.error('   1. Clés API correctes dans .env');
+    log.error('   2. URL projet Supabase valide');
+    log.error('   3. Projet Supabase actif');
+    log.error('   4. Connexion internet stable');
+    log.error('\n❌ Erreur de connexion:', error.message);
+    log.error('\n🔧 Points de vérification:');
+    log.error('   1. Clés API correctes dans .env');
+    log.error('   2. URL projet Supabase valide');
+    log.error('   3. Projet Supabase actif');
+    log.error('   4. Connexion internet stable');
 
-  } catch (error) {
-    log.error('\n❌ Erreur de connexion:', error.message)
-    log.error('\n🔧 Points de vérification:')
-    log.error('   1. Clés API correctes dans .env')
-    log.error('   2. URL projet Supabase valide')
-    log.error('   3. Projet Supabase actif')
-    log.error('   4. Connexion internet stable')
-    
     if (error.code) {
-      log.error(`   Code: ${error.code}`)
+      log.error(`   Code: ${error.code}`);
+      log.error(`   Code: ${error.code}`);
     }
     if (error.details) {
-      log.error(`   Détails: ${error.details}`)
+      log.error(`   Détails: ${error.details}`);
+      log.error(`   Détails: ${error.details}`);
     }
-    
-    process.exit(1)
+
+    process.exit(1);
   }
 }
 
 // Exécution
-testSupabaseConnection().catch(log.error)+testSupabaseConnection().catch(log.error);
+
+testSupabaseConnection().catch(log.error);