lockfileVersion: '9.0'

settings:
  autoInstallPeers: true
  excludeLinksFromLockfile: false

importers:

  .:
    devDependencies:
<<<<<<< HEAD
      '@vitest/coverage-v8':
        specifier: ^1.6.1
        version: 1.6.1(vitest@1.6.1(@types/node@20.19.1)(jsdom@22.1.0))
      globals:
        specifier: 16.2.0
        version: 16.2.0
      vitest:
        specifier: ^1.6.1
        version: 1.6.1(@types/node@20.19.1)(jsdom@22.1.0)
=======
      '@typescript-eslint/eslint-plugin':
        specifier: ^8.34.1
        version: 8.34.1(@typescript-eslint/parser@8.34.1(eslint@9.29.0(jiti@1.21.7))(typescript@5.8.3))(eslint@9.29.0(jiti@1.21.7))(typescript@5.8.3)
      '@typescript-eslint/parser':
        specifier: ^8.34.1
        version: 8.34.1(eslint@9.29.0(jiti@1.21.7))(typescript@5.8.3)
      typescript:
        specifier: ^5.8.3
        version: 5.8.3
      vite-plugin-checker:
        specifier: ^0.9.3
        version: 0.9.3(eslint@9.29.0(jiti@1.21.7))(optionator@0.9.4)(typescript@5.8.3)(vite@6.3.5(@types/node@20.19.1)(jiti@1.21.7)(yaml@2.8.0))
>>>>>>> 6bfffc5b

  apps/backend:
    devDependencies:
      '@types/react':
        specifier: ^18.3.23
        version: 18.3.23
      '@types/react-dom':
        specifier: ^18.3.7
        version: 18.3.7(@types/react@18.3.23)

  apps/frontend:
    dependencies:
      '@supabase/supabase-js':
        specifier: ^2.50.0
        version: 2.50.0
      '@tanstack/react-query':
        specifier: ^5.80.10
        version: 5.80.10(react@18.3.1)
      date-fns:
        specifier: ^4.1.0
        version: 4.1.0
      framer-motion:
        specifier: ^10.16.4
        version: 10.18.0(react-dom@18.3.1(react@18.3.1))(react@18.3.1)
      lucide-react:
        specifier: ^0.484.0
        version: 0.484.0(react@18.3.1)
      react:
        specifier: ^18.2.0
        version: 18.3.1
      react-dom:
        specifier: ^18.2.0
        version: 18.3.1(react@18.3.1)
      react-hook-form:
        specifier: ^7.55.0
        version: 7.58.1(react@18.3.1)
      react-router-dom:
        specifier: 7.6.2
        version: 7.6.2(react-dom@18.3.1(react@18.3.1))(react@18.3.1)
      recharts:
        specifier: ^2.15.2
        version: 2.15.3(react-dom@18.3.1(react@18.3.1))(react@18.3.1)
    devDependencies:
      '@eslint/js':
        specifier: ^9.27.0
        version: 9.29.0
      '@tailwindcss/forms':
        specifier: ^0.5.7
        version: 0.5.10(tailwindcss@3.4.17)
      '@tailwindcss/typography':
        specifier: ^0.5.16
        version: 0.5.16(tailwindcss@3.4.17)
      '@testing-library/dom':
        specifier: ^10.1.0
        version: 10.4.0
      '@testing-library/jest-dom':
        specifier: ^6.6.3
        version: 6.6.3
      '@testing-library/react':
        specifier: ^16.3.0
        version: 16.3.0(@testing-library/dom@10.4.0)(@types/react-dom@18.3.7(@types/react@18.3.23))(@types/react@18.3.23)(react-dom@18.3.1(react@18.3.1))(react@18.3.1)
      '@tsconfig/vite':
        specifier: file:../../packages/tsconfig-vite
        version: link:../../packages/tsconfig-vite
      '@types/react':
        specifier: ^18.3.23
        version: 18.3.23
      '@types/react-dom':
        specifier: ^18.3.7
        version: 18.3.7(@types/react@18.3.23)
      '@vitejs/plugin-react':
        specifier: ^4.5.1
        version: 4.5.2(vite@6.3.5(@types/node@20.19.1)(jiti@1.21.7)(yaml@2.8.0))
      '@vitest/coverage-v8':
        specifier: ^1.0.0
        version: 1.6.1(vitest@1.6.1(@types/node@20.19.1)(jsdom@22.1.0))
      autoprefixer:
        specifier: ^10.4.17
        version: 10.4.21(postcss@8.5.6)
      eslint:
        specifier: ^9.27.0
        version: 9.29.0(jiti@1.21.7)
      eslint-config-prettier:
        specifier: ^8.8.0
        version: 8.10.0(eslint@9.29.0(jiti@1.21.7))
      eslint-plugin-react:
        specifier: ^7.33.0
        version: 7.37.5(eslint@9.29.0(jiti@1.21.7))
      globals:
        specifier: 16.2.0
        version: 16.2.0
      jsdom:
        specifier: ^22.1.0
        version: 22.1.0
      postcss:
        specifier: ^8.4.38
        version: 8.5.6
      postcss-import:
        specifier: ^16.1.0
        version: 16.1.1(postcss@8.5.6)
      postcss-nesting:
        specifier: ^12.0.2
        version: 12.1.5(postcss@8.5.6)
      prettier:
        specifier: ^3.0.0
        version: 3.5.3
      rollup-plugin-visualizer:
        specifier: ^5.14.0
        version: 5.14.0(rollup@4.43.0)
      tailwindcss:
        specifier: ^3.4.3
        version: 3.4.17
      typescript:
        specifier: ^5.8.3
        version: 5.8.3
      vite:
        specifier: ^6.3.5
        version: 6.3.5(@types/node@20.19.1)(jiti@1.21.7)(yaml@2.8.0)
      vitest:
        specifier: ^1.0.0
        version: 1.6.1(@types/node@20.19.1)(jsdom@22.1.0)

  packages/tsconfig-vite:
    devDependencies:
      '@types/react':
        specifier: ^18.3.23
        version: 18.3.23
      '@types/react-dom':
        specifier: ^18.3.7
        version: 18.3.7(@types/react@18.3.23)

packages:

  '@adobe/css-tools@4.4.3':
    resolution: {integrity: sha512-VQKMkwriZbaOgVCby1UDY/LDk5fIjhQicCvVPFqfe+69fWaPWydbWJ3wRt59/YzIwda1I81loas3oCoHxnqvdA==}

  '@alloc/quick-lru@5.2.0':
    resolution: {integrity: sha512-UrcABB+4bUrFABwbluTIBErXwvbsU/V7TZWfmbgJfbkwiBuziS9gxdODUyuiecfdGQ85jglMW6juS3+z5TsKLw==}
    engines: {node: '>=10'}

  '@ampproject/remapping@2.3.0':
    resolution: {integrity: sha512-30iZtAPgz+LTIYoeivqYo853f02jBYSd5uGnGpkFV0M3xOt9aN73erkgYAmZU43x4VfqcnLxW9Kpg3R5LC4YYw==}
    engines: {node: '>=6.0.0'}

  '@babel/code-frame@7.27.1':
    resolution: {integrity: sha512-cjQ7ZlQ0Mv3b47hABuTevyTuYN4i+loJKGeV9flcCgIK37cCXRh+L1bd3iBHlynerhQ7BhCkn2BPbQUL+rGqFg==}
    engines: {node: '>=6.9.0'}

  '@babel/compat-data@7.27.5':
    resolution: {integrity: sha512-KiRAp/VoJaWkkte84TvUd9qjdbZAdiqyvMxrGl1N6vzFogKmaLgoM3L1kgtLicp2HP5fBJS8JrZKLVIZGVJAVg==}
    engines: {node: '>=6.9.0'}

  '@babel/core@7.27.4':
    resolution: {integrity: sha512-bXYxrXFubeYdvB0NhD/NBB3Qi6aZeV20GOWVI47t2dkecCEoneR4NPVcb7abpXDEvejgrUfFtG6vG/zxAKmg+g==}
    engines: {node: '>=6.9.0'}

  '@babel/generator@7.27.5':
    resolution: {integrity: sha512-ZGhA37l0e/g2s1Cnzdix0O3aLYm66eF8aufiVteOgnwxgnRP8GoyMj7VWsgWnQbVKXyge7hqrFh2K2TQM6t1Hw==}
    engines: {node: '>=6.9.0'}

  '@babel/helper-compilation-targets@7.27.2':
    resolution: {integrity: sha512-2+1thGUUWWjLTYTHZWK1n8Yga0ijBz1XAhUXcKy81rd5g6yh7hGqMp45v7cadSbEHc9G3OTv45SyneRN3ps4DQ==}
    engines: {node: '>=6.9.0'}

  '@babel/helper-module-imports@7.27.1':
    resolution: {integrity: sha512-0gSFWUPNXNopqtIPQvlD5WgXYI5GY2kP2cCvoT8kczjbfcfuIljTbcWrulD1CIPIX2gt1wghbDy08yE1p+/r3w==}
    engines: {node: '>=6.9.0'}

  '@babel/helper-module-transforms@7.27.3':
    resolution: {integrity: sha512-dSOvYwvyLsWBeIRyOeHXp5vPj5l1I011r52FM1+r1jCERv+aFXYk4whgQccYEGYxK2H3ZAIA8nuPkQ0HaUo3qg==}
    engines: {node: '>=6.9.0'}
    peerDependencies:
      '@babel/core': ^7.0.0

  '@babel/helper-plugin-utils@7.27.1':
    resolution: {integrity: sha512-1gn1Up5YXka3YYAHGKpbideQ5Yjf1tDa9qYcgysz+cNCXukyLl6DjPXhD3VRwSb8c0J9tA4b2+rHEZtc6R0tlw==}
    engines: {node: '>=6.9.0'}

  '@babel/helper-string-parser@7.27.1':
    resolution: {integrity: sha512-qMlSxKbpRlAridDExk92nSobyDdpPijUq2DW6oDnUqd0iOGxmQjyqhMIihI9+zv4LPyZdRje2cavWPbCbWm3eA==}
    engines: {node: '>=6.9.0'}

  '@babel/helper-validator-identifier@7.27.1':
    resolution: {integrity: sha512-D2hP9eA+Sqx1kBZgzxZh0y1trbuU+JoDkiEwqhQ36nodYqJwyEIhPSdMNd7lOm/4io72luTPWH20Yda0xOuUow==}
    engines: {node: '>=6.9.0'}

  '@babel/helper-validator-option@7.27.1':
    resolution: {integrity: sha512-YvjJow9FxbhFFKDSuFnVCe2WxXk1zWc22fFePVNEaWJEu8IrZVlda6N0uHwzZrUM1il7NC9Mlp4MaJYbYd9JSg==}
    engines: {node: '>=6.9.0'}

  '@babel/helpers@7.27.6':
    resolution: {integrity: sha512-muE8Tt8M22638HU31A3CgfSUciwz1fhATfoVai05aPXGor//CdWDCbnlY1yvBPo07njuVOCNGCSp/GTt12lIug==}
    engines: {node: '>=6.9.0'}

  '@babel/parser@7.27.5':
    resolution: {integrity: sha512-OsQd175SxWkGlzbny8J3K8TnnDD0N3lrIUtB92xwyRpzaenGZhxDvxN/JgU00U3CDZNj9tPuDJ5H0WS4Nt3vKg==}
    engines: {node: '>=6.0.0'}
    hasBin: true

  '@babel/plugin-transform-react-jsx-self@7.27.1':
    resolution: {integrity: sha512-6UzkCs+ejGdZ5mFFC/OCUrv028ab2fp1znZmCZjAOBKiBK2jXD1O+BPSfX8X2qjJ75fZBMSnQn3Rq2mrBJK2mw==}
    engines: {node: '>=6.9.0'}
    peerDependencies:
      '@babel/core': ^7.0.0-0

  '@babel/plugin-transform-react-jsx-source@7.27.1':
    resolution: {integrity: sha512-zbwoTsBruTeKB9hSq73ha66iFeJHuaFkUbwvqElnygoNbj/jHRsSeokowZFN3CZ64IvEqcmmkVe89OPXc7ldAw==}
    engines: {node: '>=6.9.0'}
    peerDependencies:
      '@babel/core': ^7.0.0-0

  '@babel/runtime@7.27.6':
    resolution: {integrity: sha512-vbavdySgbTTrmFE+EsiqUTzlOr5bzlnJtUv9PynGCAKvfQqjIXbvFdumPM/GxMDfyuGMJaJAU6TO4zc1Jf1i8Q==}
    engines: {node: '>=6.9.0'}

  '@babel/template@7.27.2':
    resolution: {integrity: sha512-LPDZ85aEJyYSd18/DkjNh4/y1ntkE5KwUHWTiqgRxruuZL2F1yuHligVHLvcHY2vMHXttKFpJn6LwfI7cw7ODw==}
    engines: {node: '>=6.9.0'}

  '@babel/traverse@7.27.4':
    resolution: {integrity: sha512-oNcu2QbHqts9BtOWJosOVJapWjBDSxGCpFvikNR5TGDYDQf3JwpIoMzIKrvfoti93cLfPJEG4tH9SPVeyCGgdA==}
    engines: {node: '>=6.9.0'}

  '@babel/types@7.27.6':
    resolution: {integrity: sha512-ETyHEk2VHHvl9b9jZP5IHPavHYk57EhanlRRuae9XCpb/j5bDCbPPMOBfCWhnl/7EDJz0jEMCi/RhccCE8r1+Q==}
    engines: {node: '>=6.9.0'}

  '@bcoe/v8-coverage@0.2.3':
    resolution: {integrity: sha512-0hYQ8SB4Db5zvZB4axdMHGwEaQjkZzFjQiN9LVYvIFB2nSUHW9tYpxWriPrWDASIxiaXax83REcLxuSdnGPZtw==}

  '@csstools/selector-resolve-nested@1.1.0':
    resolution: {integrity: sha512-uWvSaeRcHyeNenKg8tp17EVDRkpflmdyvbE0DHo6D/GdBb6PDnCYYU6gRpXhtICMGMcahQmj2zGxwFM/WC8hCg==}
    engines: {node: ^14 || ^16 || >=18}
    peerDependencies:
      postcss-selector-parser: ^6.0.13

  '@csstools/selector-specificity@3.1.1':
    resolution: {integrity: sha512-a7cxGcJ2wIlMFLlh8z2ONm+715QkPHiyJcxwQlKOz/03GPw1COpfhcmC9wm4xlZfp//jWHNNMwzjtqHXVWU9KA==}
    engines: {node: ^14 || ^16 || >=18}
    peerDependencies:
      postcss-selector-parser: ^6.0.13

  '@emotion/is-prop-valid@0.8.8':
    resolution: {integrity: sha512-u5WtneEAr5IDG2Wv65yhunPSMLIpuKsbuOktRojfrEiEvRyC85LgPMZI63cr7NUqT8ZIGdSVg8ZKGxIug4lXcA==}

  '@emotion/memoize@0.7.4':
    resolution: {integrity: sha512-Ja/Vfqe3HpuzRsG1oBtWTHk2PGZ7GR+2Vz5iYGelAw8dx32K0y7PjVuxK6z1nMpZOqAFsRUPCkK1YjJ56qJlgw==}

  '@esbuild/aix-ppc64@0.21.5':
    resolution: {integrity: sha512-1SDgH6ZSPTlggy1yI6+Dbkiz8xzpHJEVAlF/AM1tHPLsf5STom9rwtjE4hKAF20FfXXNTFqEYXyJNWh1GiZedQ==}
    engines: {node: '>=12'}
    cpu: [ppc64]
    os: [aix]

  '@esbuild/aix-ppc64@0.25.5':
    resolution: {integrity: sha512-9o3TMmpmftaCMepOdA5k/yDw8SfInyzWWTjYTFCX3kPSDJMROQTb8jg+h9Cnwnmm1vOzvxN7gIfB5V2ewpjtGA==}
    engines: {node: '>=18'}
    cpu: [ppc64]
    os: [aix]

  '@esbuild/android-arm64@0.21.5':
    resolution: {integrity: sha512-c0uX9VAUBQ7dTDCjq+wdyGLowMdtR/GoC2U5IYk/7D1H1JYC0qseD7+11iMP2mRLN9RcCMRcjC4YMclCzGwS/A==}
    engines: {node: '>=12'}
    cpu: [arm64]
    os: [android]

  '@esbuild/android-arm64@0.25.5':
    resolution: {integrity: sha512-VGzGhj4lJO+TVGV1v8ntCZWJktV7SGCs3Pn1GRWI1SBFtRALoomm8k5E9Pmwg3HOAal2VDc2F9+PM/rEY6oIDg==}
    engines: {node: '>=18'}
    cpu: [arm64]
    os: [android]

  '@esbuild/android-arm@0.21.5':
    resolution: {integrity: sha512-vCPvzSjpPHEi1siZdlvAlsPxXl7WbOVUBBAowWug4rJHb68Ox8KualB+1ocNvT5fjv6wpkX6o/iEpbDrf68zcg==}
    engines: {node: '>=12'}
    cpu: [arm]
    os: [android]

  '@esbuild/android-arm@0.25.5':
    resolution: {integrity: sha512-AdJKSPeEHgi7/ZhuIPtcQKr5RQdo6OO2IL87JkianiMYMPbCtot9fxPbrMiBADOWWm3T2si9stAiVsGbTQFkbA==}
    engines: {node: '>=18'}
    cpu: [arm]
    os: [android]

  '@esbuild/android-x64@0.21.5':
    resolution: {integrity: sha512-D7aPRUUNHRBwHxzxRvp856rjUHRFW1SdQATKXH2hqA0kAZb1hKmi02OpYRacl0TxIGz/ZmXWlbZgjwWYaCakTA==}
    engines: {node: '>=12'}
    cpu: [x64]
    os: [android]

  '@esbuild/android-x64@0.25.5':
    resolution: {integrity: sha512-D2GyJT1kjvO//drbRT3Hib9XPwQeWd9vZoBJn+bu/lVsOZ13cqNdDeqIF/xQ5/VmWvMduP6AmXvylO/PIc2isw==}
    engines: {node: '>=18'}
    cpu: [x64]
    os: [android]

  '@esbuild/darwin-arm64@0.21.5':
    resolution: {integrity: sha512-DwqXqZyuk5AiWWf3UfLiRDJ5EDd49zg6O9wclZ7kUMv2WRFr4HKjXp/5t8JZ11QbQfUS6/cRCKGwYhtNAY88kQ==}
    engines: {node: '>=12'}
    cpu: [arm64]
    os: [darwin]

  '@esbuild/darwin-arm64@0.25.5':
    resolution: {integrity: sha512-GtaBgammVvdF7aPIgH2jxMDdivezgFu6iKpmT+48+F8Hhg5J/sfnDieg0aeG/jfSvkYQU2/pceFPDKlqZzwnfQ==}
    engines: {node: '>=18'}
    cpu: [arm64]
    os: [darwin]

  '@esbuild/darwin-x64@0.21.5':
    resolution: {integrity: sha512-se/JjF8NlmKVG4kNIuyWMV/22ZaerB+qaSi5MdrXtd6R08kvs2qCN4C09miupktDitvh8jRFflwGFBQcxZRjbw==}
    engines: {node: '>=12'}
    cpu: [x64]
    os: [darwin]

  '@esbuild/darwin-x64@0.25.5':
    resolution: {integrity: sha512-1iT4FVL0dJ76/q1wd7XDsXrSW+oLoquptvh4CLR4kITDtqi2e/xwXwdCVH8hVHU43wgJdsq7Gxuzcs6Iq/7bxQ==}
    engines: {node: '>=18'}
    cpu: [x64]
    os: [darwin]

  '@esbuild/freebsd-arm64@0.21.5':
    resolution: {integrity: sha512-5JcRxxRDUJLX8JXp/wcBCy3pENnCgBR9bN6JsY4OmhfUtIHe3ZW0mawA7+RDAcMLrMIZaf03NlQiX9DGyB8h4g==}
    engines: {node: '>=12'}
    cpu: [arm64]
    os: [freebsd]

  '@esbuild/freebsd-arm64@0.25.5':
    resolution: {integrity: sha512-nk4tGP3JThz4La38Uy/gzyXtpkPW8zSAmoUhK9xKKXdBCzKODMc2adkB2+8om9BDYugz+uGV7sLmpTYzvmz6Sw==}
    engines: {node: '>=18'}
    cpu: [arm64]
    os: [freebsd]

  '@esbuild/freebsd-x64@0.21.5':
    resolution: {integrity: sha512-J95kNBj1zkbMXtHVH29bBriQygMXqoVQOQYA+ISs0/2l3T9/kj42ow2mpqerRBxDJnmkUDCaQT/dfNXWX/ZZCQ==}
    engines: {node: '>=12'}
    cpu: [x64]
    os: [freebsd]

  '@esbuild/freebsd-x64@0.25.5':
    resolution: {integrity: sha512-PrikaNjiXdR2laW6OIjlbeuCPrPaAl0IwPIaRv+SMV8CiM8i2LqVUHFC1+8eORgWyY7yhQY+2U2fA55mBzReaw==}
    engines: {node: '>=18'}
    cpu: [x64]
    os: [freebsd]

  '@esbuild/linux-arm64@0.21.5':
    resolution: {integrity: sha512-ibKvmyYzKsBeX8d8I7MH/TMfWDXBF3db4qM6sy+7re0YXya+K1cem3on9XgdT2EQGMu4hQyZhan7TeQ8XkGp4Q==}
    engines: {node: '>=12'}
    cpu: [arm64]
    os: [linux]

  '@esbuild/linux-arm64@0.25.5':
    resolution: {integrity: sha512-Z9kfb1v6ZlGbWj8EJk9T6czVEjjq2ntSYLY2cw6pAZl4oKtfgQuS4HOq41M/BcoLPzrUbNd+R4BXFyH//nHxVg==}
    engines: {node: '>=18'}
    cpu: [arm64]
    os: [linux]

  '@esbuild/linux-arm@0.21.5':
    resolution: {integrity: sha512-bPb5AHZtbeNGjCKVZ9UGqGwo8EUu4cLq68E95A53KlxAPRmUyYv2D6F0uUI65XisGOL1hBP5mTronbgo+0bFcA==}
    engines: {node: '>=12'}
    cpu: [arm]
    os: [linux]

  '@esbuild/linux-arm@0.25.5':
    resolution: {integrity: sha512-cPzojwW2okgh7ZlRpcBEtsX7WBuqbLrNXqLU89GxWbNt6uIg78ET82qifUy3W6OVww6ZWobWub5oqZOVtwolfw==}
    engines: {node: '>=18'}
    cpu: [arm]
    os: [linux]

  '@esbuild/linux-ia32@0.21.5':
    resolution: {integrity: sha512-YvjXDqLRqPDl2dvRODYmmhz4rPeVKYvppfGYKSNGdyZkA01046pLWyRKKI3ax8fbJoK5QbxblURkwK/MWY18Tg==}
    engines: {node: '>=12'}
    cpu: [ia32]
    os: [linux]

  '@esbuild/linux-ia32@0.25.5':
    resolution: {integrity: sha512-sQ7l00M8bSv36GLV95BVAdhJ2QsIbCuCjh/uYrWiMQSUuV+LpXwIqhgJDcvMTj+VsQmqAHL2yYaasENvJ7CDKA==}
    engines: {node: '>=18'}
    cpu: [ia32]
    os: [linux]

  '@esbuild/linux-loong64@0.21.5':
    resolution: {integrity: sha512-uHf1BmMG8qEvzdrzAqg2SIG/02+4/DHB6a9Kbya0XDvwDEKCoC8ZRWI5JJvNdUjtciBGFQ5PuBlpEOXQj+JQSg==}
    engines: {node: '>=12'}
    cpu: [loong64]
    os: [linux]

  '@esbuild/linux-loong64@0.25.5':
    resolution: {integrity: sha512-0ur7ae16hDUC4OL5iEnDb0tZHDxYmuQyhKhsPBV8f99f6Z9KQM02g33f93rNH5A30agMS46u2HP6qTdEt6Q1kg==}
    engines: {node: '>=18'}
    cpu: [loong64]
    os: [linux]

  '@esbuild/linux-mips64el@0.21.5':
    resolution: {integrity: sha512-IajOmO+KJK23bj52dFSNCMsz1QP1DqM6cwLUv3W1QwyxkyIWecfafnI555fvSGqEKwjMXVLokcV5ygHW5b3Jbg==}
    engines: {node: '>=12'}
    cpu: [mips64el]
    os: [linux]

  '@esbuild/linux-mips64el@0.25.5':
    resolution: {integrity: sha512-kB/66P1OsHO5zLz0i6X0RxlQ+3cu0mkxS3TKFvkb5lin6uwZ/ttOkP3Z8lfR9mJOBk14ZwZ9182SIIWFGNmqmg==}
    engines: {node: '>=18'}
    cpu: [mips64el]
    os: [linux]

  '@esbuild/linux-ppc64@0.21.5':
    resolution: {integrity: sha512-1hHV/Z4OEfMwpLO8rp7CvlhBDnjsC3CttJXIhBi+5Aj5r+MBvy4egg7wCbe//hSsT+RvDAG7s81tAvpL2XAE4w==}
    engines: {node: '>=12'}
    cpu: [ppc64]
    os: [linux]

  '@esbuild/linux-ppc64@0.25.5':
    resolution: {integrity: sha512-UZCmJ7r9X2fe2D6jBmkLBMQetXPXIsZjQJCjgwpVDz+YMcS6oFR27alkgGv3Oqkv07bxdvw7fyB71/olceJhkQ==}
    engines: {node: '>=18'}
    cpu: [ppc64]
    os: [linux]

  '@esbuild/linux-riscv64@0.21.5':
    resolution: {integrity: sha512-2HdXDMd9GMgTGrPWnJzP2ALSokE/0O5HhTUvWIbD3YdjME8JwvSCnNGBnTThKGEB91OZhzrJ4qIIxk/SBmyDDA==}
    engines: {node: '>=12'}
    cpu: [riscv64]
    os: [linux]

  '@esbuild/linux-riscv64@0.25.5':
    resolution: {integrity: sha512-kTxwu4mLyeOlsVIFPfQo+fQJAV9mh24xL+y+Bm6ej067sYANjyEw1dNHmvoqxJUCMnkBdKpvOn0Ahql6+4VyeA==}
    engines: {node: '>=18'}
    cpu: [riscv64]
    os: [linux]

  '@esbuild/linux-s390x@0.21.5':
    resolution: {integrity: sha512-zus5sxzqBJD3eXxwvjN1yQkRepANgxE9lgOW2qLnmr8ikMTphkjgXu1HR01K4FJg8h1kEEDAqDcZQtbrRnB41A==}
    engines: {node: '>=12'}
    cpu: [s390x]
    os: [linux]

  '@esbuild/linux-s390x@0.25.5':
    resolution: {integrity: sha512-K2dSKTKfmdh78uJ3NcWFiqyRrimfdinS5ErLSn3vluHNeHVnBAFWC8a4X5N+7FgVE1EjXS1QDZbpqZBjfrqMTQ==}
    engines: {node: '>=18'}
    cpu: [s390x]
    os: [linux]

  '@esbuild/linux-x64@0.21.5':
    resolution: {integrity: sha512-1rYdTpyv03iycF1+BhzrzQJCdOuAOtaqHTWJZCWvijKD2N5Xu0TtVC8/+1faWqcP9iBCWOmjmhoH94dH82BxPQ==}
    engines: {node: '>=12'}
    cpu: [x64]
    os: [linux]

  '@esbuild/linux-x64@0.25.5':
    resolution: {integrity: sha512-uhj8N2obKTE6pSZ+aMUbqq+1nXxNjZIIjCjGLfsWvVpy7gKCOL6rsY1MhRh9zLtUtAI7vpgLMK6DxjO8Qm9lJw==}
    engines: {node: '>=18'}
    cpu: [x64]
    os: [linux]

  '@esbuild/netbsd-arm64@0.25.5':
    resolution: {integrity: sha512-pwHtMP9viAy1oHPvgxtOv+OkduK5ugofNTVDilIzBLpoWAM16r7b/mxBvfpuQDpRQFMfuVr5aLcn4yveGvBZvw==}
    engines: {node: '>=18'}
    cpu: [arm64]
    os: [netbsd]

  '@esbuild/netbsd-x64@0.21.5':
    resolution: {integrity: sha512-Woi2MXzXjMULccIwMnLciyZH4nCIMpWQAs049KEeMvOcNADVxo0UBIQPfSmxB3CWKedngg7sWZdLvLczpe0tLg==}
    engines: {node: '>=12'}
    cpu: [x64]
    os: [netbsd]

  '@esbuild/netbsd-x64@0.25.5':
    resolution: {integrity: sha512-WOb5fKrvVTRMfWFNCroYWWklbnXH0Q5rZppjq0vQIdlsQKuw6mdSihwSo4RV/YdQ5UCKKvBy7/0ZZYLBZKIbwQ==}
    engines: {node: '>=18'}
    cpu: [x64]
    os: [netbsd]

  '@esbuild/openbsd-arm64@0.25.5':
    resolution: {integrity: sha512-7A208+uQKgTxHd0G0uqZO8UjK2R0DDb4fDmERtARjSHWxqMTye4Erz4zZafx7Di9Cv+lNHYuncAkiGFySoD+Mw==}
    engines: {node: '>=18'}
    cpu: [arm64]
    os: [openbsd]

  '@esbuild/openbsd-x64@0.21.5':
    resolution: {integrity: sha512-HLNNw99xsvx12lFBUwoT8EVCsSvRNDVxNpjZ7bPn947b8gJPzeHWyNVhFsaerc0n3TsbOINvRP2byTZ5LKezow==}
    engines: {node: '>=12'}
    cpu: [x64]
    os: [openbsd]

  '@esbuild/openbsd-x64@0.25.5':
    resolution: {integrity: sha512-G4hE405ErTWraiZ8UiSoesH8DaCsMm0Cay4fsFWOOUcz8b8rC6uCvnagr+gnioEjWn0wC+o1/TAHt+It+MpIMg==}
    engines: {node: '>=18'}
    cpu: [x64]
    os: [openbsd]

  '@esbuild/sunos-x64@0.21.5':
    resolution: {integrity: sha512-6+gjmFpfy0BHU5Tpptkuh8+uw3mnrvgs+dSPQXQOv3ekbordwnzTVEb4qnIvQcYXq6gzkyTnoZ9dZG+D4garKg==}
    engines: {node: '>=12'}
    cpu: [x64]
    os: [sunos]

  '@esbuild/sunos-x64@0.25.5':
    resolution: {integrity: sha512-l+azKShMy7FxzY0Rj4RCt5VD/q8mG/e+mDivgspo+yL8zW7qEwctQ6YqKX34DTEleFAvCIUviCFX1SDZRSyMQA==}
    engines: {node: '>=18'}
    cpu: [x64]
    os: [sunos]

  '@esbuild/win32-arm64@0.21.5':
    resolution: {integrity: sha512-Z0gOTd75VvXqyq7nsl93zwahcTROgqvuAcYDUr+vOv8uHhNSKROyU961kgtCD1e95IqPKSQKH7tBTslnS3tA8A==}
    engines: {node: '>=12'}
    cpu: [arm64]
    os: [win32]

  '@esbuild/win32-arm64@0.25.5':
    resolution: {integrity: sha512-O2S7SNZzdcFG7eFKgvwUEZ2VG9D/sn/eIiz8XRZ1Q/DO5a3s76Xv0mdBzVM5j5R639lXQmPmSo0iRpHqUUrsxw==}
    engines: {node: '>=18'}
    cpu: [arm64]
    os: [win32]

  '@esbuild/win32-ia32@0.21.5':
    resolution: {integrity: sha512-SWXFF1CL2RVNMaVs+BBClwtfZSvDgtL//G/smwAc5oVK/UPu2Gu9tIaRgFmYFFKrmg3SyAjSrElf0TiJ1v8fYA==}
    engines: {node: '>=12'}
    cpu: [ia32]
    os: [win32]

  '@esbuild/win32-ia32@0.25.5':
    resolution: {integrity: sha512-onOJ02pqs9h1iMJ1PQphR+VZv8qBMQ77Klcsqv9CNW2w6yLqoURLcgERAIurY6QE63bbLuqgP9ATqajFLK5AMQ==}
    engines: {node: '>=18'}
    cpu: [ia32]
    os: [win32]

  '@esbuild/win32-x64@0.21.5':
    resolution: {integrity: sha512-tQd/1efJuzPC6rCFwEvLtci/xNFcTZknmXs98FYDfGE4wP9ClFV98nyKrzJKVPMhdDnjzLhdUyMX4PsQAPjwIw==}
    engines: {node: '>=12'}
    cpu: [x64]
    os: [win32]

  '@esbuild/win32-x64@0.25.5':
    resolution: {integrity: sha512-TXv6YnJ8ZMVdX+SXWVBo/0p8LTcrUYngpWjvm91TMjjBQii7Oz11Lw5lbDV5Y0TzuhSJHwiH4hEtC1I42mMS0g==}
    engines: {node: '>=18'}
    cpu: [x64]
    os: [win32]

  '@eslint-community/eslint-utils@4.7.0':
    resolution: {integrity: sha512-dyybb3AcajC7uha6CvhdVRJqaKyn7w2YKqKyAN37NKYgZT36w+iRb0Dymmc5qEJ549c/S31cMMSFd75bteCpCw==}
    engines: {node: ^12.22.0 || ^14.17.0 || >=16.0.0}
    peerDependencies:
      eslint: ^6.0.0 || ^7.0.0 || >=8.0.0

  '@eslint-community/regexpp@4.12.1':
    resolution: {integrity: sha512-CCZCDJuduB9OUkFkY2IgppNZMi2lBQgD2qzwXkEia16cge2pijY/aXi96CJMquDMn3nJdlPV1A5KrJEXwfLNzQ==}
    engines: {node: ^12.0.0 || ^14.0.0 || >=16.0.0}

  '@eslint/config-array@0.20.1':
    resolution: {integrity: sha512-OL0RJzC/CBzli0DrrR31qzj6d6i6Mm3HByuhflhl4LOBiWxN+3i6/t/ZQQNii4tjksXi8r2CRW1wMpWA2ULUEw==}
    engines: {node: ^18.18.0 || ^20.9.0 || >=21.1.0}

  '@eslint/config-helpers@0.2.3':
    resolution: {integrity: sha512-u180qk2Um1le4yf0ruXH3PYFeEZeYC3p/4wCTKrr2U1CmGdzGi3KtY0nuPDH48UJxlKCC5RDzbcbh4X0XlqgHg==}
    engines: {node: ^18.18.0 || ^20.9.0 || >=21.1.0}

  '@eslint/core@0.14.0':
    resolution: {integrity: sha512-qIbV0/JZr7iSDjqAc60IqbLdsj9GDt16xQtWD+B78d/HAlvysGdZZ6rpJHGAc2T0FQx1X6thsSPdnoiGKdNtdg==}
    engines: {node: ^18.18.0 || ^20.9.0 || >=21.1.0}

  '@eslint/core@0.15.0':
    resolution: {integrity: sha512-b7ePw78tEWWkpgZCDYkbqDOP8dmM6qe+AOC6iuJqlq1R/0ahMAeH3qynpnqKFGkMltrp44ohV4ubGyvLX28tzw==}
    engines: {node: ^18.18.0 || ^20.9.0 || >=21.1.0}

  '@eslint/eslintrc@3.3.1':
    resolution: {integrity: sha512-gtF186CXhIl1p4pJNGZw8Yc6RlshoePRvE0X91oPGb3vZ8pM3qOS9W9NGPat9LziaBV7XrJWGylNQXkGcnM3IQ==}
    engines: {node: ^18.18.0 || ^20.9.0 || >=21.1.0}

  '@eslint/js@9.29.0':
    resolution: {integrity: sha512-3PIF4cBw/y+1u2EazflInpV+lYsSG0aByVIQzAgb1m1MhHFSbqTyNqtBKHgWf/9Ykud+DhILS9EGkmekVhbKoQ==}
    engines: {node: ^18.18.0 || ^20.9.0 || >=21.1.0}

  '@eslint/object-schema@2.1.6':
    resolution: {integrity: sha512-RBMg5FRL0I0gs51M/guSAj5/e14VQ4tpZnQNWwuDT66P14I43ItmPfIZRhO9fUVIPOAQXU47atlywZ/czoqFPA==}
    engines: {node: ^18.18.0 || ^20.9.0 || >=21.1.0}

  '@eslint/plugin-kit@0.3.2':
    resolution: {integrity: sha512-4SaFZCNfJqvk/kenHpI8xvN42DMaoycy4PzKc5otHxRswww1kAt82OlBuwRVLofCACCTZEcla2Ydxv8scMXaTg==}
    engines: {node: ^18.18.0 || ^20.9.0 || >=21.1.0}

  '@humanfs/core@0.19.1':
    resolution: {integrity: sha512-5DyQ4+1JEUzejeK1JGICcideyfUbGixgS9jNgex5nqkW+cY7WZhxBigmieN5Qnw9ZosSNVC9KQKyb+GUaGyKUA==}
    engines: {node: '>=18.18.0'}

  '@humanfs/node@0.16.6':
    resolution: {integrity: sha512-YuI2ZHQL78Q5HbhDiBA1X4LmYdXCKCMQIfw0pw7piHJwyREFebJUvrQN4cMssyES6x+vfUbx1CIpaQUKYdQZOw==}
    engines: {node: '>=18.18.0'}

  '@humanwhocodes/module-importer@1.0.1':
    resolution: {integrity: sha512-bxveV4V8v5Yb4ncFTT3rPSgZBOpCkjfK0y4oVVVJwIuDVBRMDXrPyXRL988i5ap9m9bnyEEjWfm5WkBmtffLfA==}
    engines: {node: '>=12.22'}

  '@humanwhocodes/retry@0.3.1':
    resolution: {integrity: sha512-JBxkERygn7Bv/GbN5Rv8Ul6LVknS+5Bp6RgDC/O8gEBU/yeH5Ui5C/OlWrTb6qct7LjjfT6Re2NxB0ln0yYybA==}
    engines: {node: '>=18.18'}

  '@humanwhocodes/retry@0.4.3':
    resolution: {integrity: sha512-bV0Tgo9K4hfPCek+aMAn81RppFKv2ySDQeMoSZuvTASywNTnVJCArCZE2FWqpvIatKu7VMRLWlR1EazvVhDyhQ==}
    engines: {node: '>=18.18'}

  '@isaacs/cliui@8.0.2':
    resolution: {integrity: sha512-O8jcjabXaleOG9DQ0+ARXWZBTfnP4WNAqzuiJK7ll44AmxGKv/J2M4TPjxjY3znBCfvBXFzucm1twdyFybFqEA==}
    engines: {node: '>=12'}

  '@istanbuljs/schema@0.1.3':
    resolution: {integrity: sha512-ZXRY4jNvVgSVQ8DL3LTcakaAtXwTVUxE81hslsyD2AtoXW/wVob10HkOJ1X/pAlcI7D+2YoZKg5do8G/w6RYgA==}
    engines: {node: '>=8'}

  '@jest/schemas@29.6.3':
    resolution: {integrity: sha512-mo5j5X+jIZmJQveBKeS/clAueipV7KgiX1vMgCxam1RNYiqE1w62n0/tJJnHtjW8ZHcQco5gY85jA3mi0L+nSA==}
    engines: {node: ^14.15.0 || ^16.10.0 || >=18.0.0}

  '@jridgewell/gen-mapping@0.3.8':
    resolution: {integrity: sha512-imAbBGkb+ebQyxKgzv5Hu2nmROxoDOXHh80evxdoXNOrvAnVx7zimzc1Oo5h9RlfV4vPXaE2iM5pOFbvOCClWA==}
    engines: {node: '>=6.0.0'}

  '@jridgewell/resolve-uri@3.1.2':
    resolution: {integrity: sha512-bRISgCIjP20/tbWSPWMEi54QVPRZExkuD9lJL+UIxUKtwVJA8wW1Trb1jMs1RFXo1CBTNZ/5hpC9QvmKWdopKw==}
    engines: {node: '>=6.0.0'}

  '@jridgewell/set-array@1.2.1':
    resolution: {integrity: sha512-R8gLRTZeyp03ymzP/6Lil/28tGeGEzhx1q2k703KGWRAI1VdvPIXdG70VJc2pAMw3NA6JKL5hhFu1sJX0Mnn/A==}
    engines: {node: '>=6.0.0'}

  '@jridgewell/sourcemap-codec@1.5.0':
    resolution: {integrity: sha512-gv3ZRaISU3fjPAgNsriBRqGWQL6quFx04YMPW/zD8XMLsU32mhCCbfbO6KZFLjvYpCZ8zyDEgqsgf+PwPaM7GQ==}

  '@jridgewell/trace-mapping@0.3.25':
    resolution: {integrity: sha512-vNk6aEwybGtawWmy/PzwnGDOjCkLWSD2wqvjGGAgOAwCGWySYXfYoxt00IJkTF+8Lb57DwOb3Aa0o9CApepiYQ==}

  '@nodelib/fs.scandir@2.1.5':
    resolution: {integrity: sha512-vq24Bq3ym5HEQm2NKCr3yXDwjc7vTsEThRDnkp2DK9p1uqLR+DHurm/NOTo0KG7HYHU7eppKZj3MyqYuMBf62g==}
    engines: {node: '>= 8'}

  '@nodelib/fs.stat@2.0.5':
    resolution: {integrity: sha512-RkhPPp2zrqDAQA/2jNhnztcPAlv64XdhIp7a7454A5ovI7Bukxgt7MX7udwAu3zg1DcpPU0rz3VV1SeaqvY4+A==}
    engines: {node: '>= 8'}

  '@nodelib/fs.walk@1.2.8':
    resolution: {integrity: sha512-oGB+UxlgWcgQkgwo8GcEGwemoTFt3FIO9ababBmaGwXIoBKZ+GTy0pP185beGg7Llih/NSHSV2XAs1lnznocSg==}
    engines: {node: '>= 8'}

  '@pkgjs/parseargs@0.11.0':
    resolution: {integrity: sha512-+1VkjdD0QBLPodGrJUeqarH8VAIvQODIbwh9XpP5Syisf7YoQgsJKPNFoqqLQlu+VQ/tVSshMR6loPMn8U+dPg==}
    engines: {node: '>=14'}

  '@rolldown/pluginutils@1.0.0-beta.11':
    resolution: {integrity: sha512-L/gAA/hyCSuzTF1ftlzUSI/IKr2POHsv1Dd78GfqkR83KMNuswWD61JxGV2L7nRwBBBSDr6R1gCkdTmoN7W4ag==}

  '@rollup/rollup-android-arm-eabi@4.43.0':
    resolution: {integrity: sha512-Krjy9awJl6rKbruhQDgivNbD1WuLb8xAclM4IR4cN5pHGAs2oIMMQJEiC3IC/9TZJ+QZkmZhlMO/6MBGxPidpw==}
    cpu: [arm]
    os: [android]

  '@rollup/rollup-android-arm64@4.43.0':
    resolution: {integrity: sha512-ss4YJwRt5I63454Rpj+mXCXicakdFmKnUNxr1dLK+5rv5FJgAxnN7s31a5VchRYxCFWdmnDWKd0wbAdTr0J5EA==}
    cpu: [arm64]
    os: [android]

  '@rollup/rollup-darwin-arm64@4.43.0':
    resolution: {integrity: sha512-eKoL8ykZ7zz8MjgBenEF2OoTNFAPFz1/lyJ5UmmFSz5jW+7XbH1+MAgCVHy72aG59rbuQLcJeiMrP8qP5d/N0A==}
    cpu: [arm64]
    os: [darwin]

  '@rollup/rollup-darwin-x64@4.43.0':
    resolution: {integrity: sha512-SYwXJgaBYW33Wi/q4ubN+ldWC4DzQY62S4Ll2dgfr/dbPoF50dlQwEaEHSKrQdSjC6oIe1WgzosoaNoHCdNuMg==}
    cpu: [x64]
    os: [darwin]

  '@rollup/rollup-freebsd-arm64@4.43.0':
    resolution: {integrity: sha512-SV+U5sSo0yujrjzBF7/YidieK2iF6E7MdF6EbYxNz94lA+R0wKl3SiixGyG/9Klab6uNBIqsN7j4Y/Fya7wAjQ==}
    cpu: [arm64]
    os: [freebsd]

  '@rollup/rollup-freebsd-x64@4.43.0':
    resolution: {integrity: sha512-J7uCsiV13L/VOeHJBo5SjasKiGxJ0g+nQTrBkAsmQBIdil3KhPnSE9GnRon4ejX1XDdsmK/l30IYLiAaQEO0Cg==}
    cpu: [x64]
    os: [freebsd]

  '@rollup/rollup-linux-arm-gnueabihf@4.43.0':
    resolution: {integrity: sha512-gTJ/JnnjCMc15uwB10TTATBEhK9meBIY+gXP4s0sHD1zHOaIh4Dmy1X9wup18IiY9tTNk5gJc4yx9ctj/fjrIw==}
    cpu: [arm]
    os: [linux]

  '@rollup/rollup-linux-arm-musleabihf@4.43.0':
    resolution: {integrity: sha512-ZJ3gZynL1LDSIvRfz0qXtTNs56n5DI2Mq+WACWZ7yGHFUEirHBRt7fyIk0NsCKhmRhn7WAcjgSkSVVxKlPNFFw==}
    cpu: [arm]
    os: [linux]

  '@rollup/rollup-linux-arm64-gnu@4.43.0':
    resolution: {integrity: sha512-8FnkipasmOOSSlfucGYEu58U8cxEdhziKjPD2FIa0ONVMxvl/hmONtX/7y4vGjdUhjcTHlKlDhw3H9t98fPvyA==}
    cpu: [arm64]
    os: [linux]

  '@rollup/rollup-linux-arm64-musl@4.43.0':
    resolution: {integrity: sha512-KPPyAdlcIZ6S9C3S2cndXDkV0Bb1OSMsX0Eelr2Bay4EsF9yi9u9uzc9RniK3mcUGCLhWY9oLr6er80P5DE6XA==}
    cpu: [arm64]
    os: [linux]

  '@rollup/rollup-linux-loongarch64-gnu@4.43.0':
    resolution: {integrity: sha512-HPGDIH0/ZzAZjvtlXj6g+KDQ9ZMHfSP553za7o2Odegb/BEfwJcR0Sw0RLNpQ9nC6Gy8s+3mSS9xjZ0n3rhcYg==}
    cpu: [loong64]
    os: [linux]

  '@rollup/rollup-linux-powerpc64le-gnu@4.43.0':
    resolution: {integrity: sha512-gEmwbOws4U4GLAJDhhtSPWPXUzDfMRedT3hFMyRAvM9Mrnj+dJIFIeL7otsv2WF3D7GrV0GIewW0y28dOYWkmw==}
    cpu: [ppc64]
    os: [linux]

  '@rollup/rollup-linux-riscv64-gnu@4.43.0':
    resolution: {integrity: sha512-XXKvo2e+wFtXZF/9xoWohHg+MuRnvO29TI5Hqe9xwN5uN8NKUYy7tXUG3EZAlfchufNCTHNGjEx7uN78KsBo0g==}
    cpu: [riscv64]
    os: [linux]

  '@rollup/rollup-linux-riscv64-musl@4.43.0':
    resolution: {integrity: sha512-ruf3hPWhjw6uDFsOAzmbNIvlXFXlBQ4nk57Sec8E8rUxs/AI4HD6xmiiasOOx/3QxS2f5eQMKTAwk7KHwpzr/Q==}
    cpu: [riscv64]
    os: [linux]

  '@rollup/rollup-linux-s390x-gnu@4.43.0':
    resolution: {integrity: sha512-QmNIAqDiEMEvFV15rsSnjoSmO0+eJLoKRD9EAa9rrYNwO/XRCtOGM3A5A0X+wmG+XRrw9Fxdsw+LnyYiZWWcVw==}
    cpu: [s390x]
    os: [linux]

  '@rollup/rollup-linux-x64-gnu@4.43.0':
    resolution: {integrity: sha512-jAHr/S0iiBtFyzjhOkAics/2SrXE092qyqEg96e90L3t9Op8OTzS6+IX0Fy5wCt2+KqeHAkti+eitV0wvblEoQ==}
    cpu: [x64]
    os: [linux]

  '@rollup/rollup-linux-x64-musl@4.43.0':
    resolution: {integrity: sha512-3yATWgdeXyuHtBhrLt98w+5fKurdqvs8B53LaoKD7P7H7FKOONLsBVMNl9ghPQZQuYcceV5CDyPfyfGpMWD9mQ==}
    cpu: [x64]
    os: [linux]

  '@rollup/rollup-win32-arm64-msvc@4.43.0':
    resolution: {integrity: sha512-wVzXp2qDSCOpcBCT5WRWLmpJRIzv23valvcTwMHEobkjippNf+C3ys/+wf07poPkeNix0paTNemB2XrHr2TnGw==}
    cpu: [arm64]
    os: [win32]

  '@rollup/rollup-win32-ia32-msvc@4.43.0':
    resolution: {integrity: sha512-fYCTEyzf8d+7diCw8b+asvWDCLMjsCEA8alvtAutqJOJp/wL5hs1rWSqJ1vkjgW0L2NB4bsYJrpKkiIPRR9dvw==}
    cpu: [ia32]
    os: [win32]

  '@rollup/rollup-win32-x64-msvc@4.43.0':
    resolution: {integrity: sha512-SnGhLiE5rlK0ofq8kzuDkM0g7FN1s5VYY+YSMTibP7CqShxCQvqtNxTARS4xX4PFJfHjG0ZQYX9iGzI3FQh5Aw==}
    cpu: [x64]
    os: [win32]

  '@sinclair/typebox@0.27.8':
    resolution: {integrity: sha512-+Fj43pSMwJs4KRrH/938Uf+uAELIgVBmQzg/q1YG10djyfA3TnrU8N8XzqCh/okZdszqBQTZf96idMfE5lnwTA==}

  '@supabase/auth-js@2.70.0':
    resolution: {integrity: sha512-BaAK/tOAZFJtzF1sE3gJ2FwTjLf4ky3PSvcvLGEgEmO4BSBkwWKu8l67rLLIBZPDnCyV7Owk2uPyKHa0kj5QGg==}

  '@supabase/functions-js@2.4.4':
    resolution: {integrity: sha512-WL2p6r4AXNGwop7iwvul2BvOtuJ1YQy8EbOd0dhG1oN1q8el/BIRSFCFnWAMM/vJJlHWLi4ad22sKbKr9mvjoA==}

  '@supabase/node-fetch@2.6.15':
    resolution: {integrity: sha512-1ibVeYUacxWYi9i0cf5efil6adJ9WRyZBLivgjs+AUpewx1F3xPi7gLgaASI2SmIQxPoCEjAsLAzKPgMJVgOUQ==}
    engines: {node: 4.x || >=6.0.0}

  '@supabase/postgrest-js@1.19.4':
    resolution: {integrity: sha512-O4soKqKtZIW3olqmbXXbKugUtByD2jPa8kL2m2c1oozAO11uCcGrRhkZL0kVxjBLrXHE0mdSkFsMj7jDSfyNpw==}

  '@supabase/realtime-js@2.11.10':
    resolution: {integrity: sha512-SJKVa7EejnuyfImrbzx+HaD9i6T784khuw1zP+MBD7BmJYChegGxYigPzkKX8CK8nGuDntmeSD3fvriaH0EGZA==}

  '@supabase/storage-js@2.7.1':
    resolution: {integrity: sha512-asYHcyDR1fKqrMpytAS1zjyEfvxuOIp1CIXX7ji4lHHcJKqyk+sLl/Vxgm4sN6u8zvuUtae9e4kDxQP2qrwWBA==}

  '@supabase/supabase-js@2.50.0':
    resolution: {integrity: sha512-M1Gd5tPaaghYZ9OjeO1iORRqbTWFEz/cF3pPubRnMPzA+A8SiUsXXWDP+DWsASZcjEcVEcVQIAF38i5wrijYOg==}

  '@tailwindcss/forms@0.5.10':
    resolution: {integrity: sha512-utI1ONF6uf/pPNO68kmN1b8rEwNXv3czukalo8VtJH8ksIkZXr3Q3VYudZLkCsDd4Wku120uF02hYK25XGPorw==}
    peerDependencies:
      tailwindcss: '>=3.0.0 || >= 3.0.0-alpha.1 || >= 4.0.0-alpha.20 || >= 4.0.0-beta.1'

  '@tailwindcss/typography@0.5.16':
    resolution: {integrity: sha512-0wDLwCVF5V3x3b1SGXPCDcdsbDHMBe+lkFzBRaHeLvNi+nrrnZ1lA18u+OTWO8iSWU2GxUOCvlXtDuqftc1oiA==}
    peerDependencies:
      tailwindcss: '>=3.0.0 || insiders || >=4.0.0-alpha.20 || >=4.0.0-beta.1'

  '@tanstack/query-core@5.80.10':
    resolution: {integrity: sha512-mUNQOtzxkjL6jLbyChZoSBP6A5gQDVRUiPvW+/zw/9ftOAz+H754zCj3D8PwnzPKyHzGkQ9JbH48ukhym9LK1Q==}

  '@tanstack/react-query@5.80.10':
    resolution: {integrity: sha512-6zM098J8sLy9oU60XAdzUlAH4wVzoMVsWUWiiE/Iz4fd67PplxeyL4sw/MPcVJJVhbwGGXCsHn9GrQt2mlAzig==}
    peerDependencies:
      react: ^18 || ^19

  '@testing-library/dom@10.4.0':
    resolution: {integrity: sha512-pemlzrSESWbdAloYml3bAJMEfNh1Z7EduzqPKprCH5S341frlpYnUEW0H72dLxa6IsYr+mPno20GiSm+h9dEdQ==}
    engines: {node: '>=18'}

  '@testing-library/jest-dom@6.6.3':
    resolution: {integrity: sha512-IteBhl4XqYNkM54f4ejhLRJiZNqcSCoXUOG2CPK7qbD322KjQozM4kHQOfkG2oln9b9HTYqs+Sae8vBATubxxA==}
    engines: {node: '>=14', npm: '>=6', yarn: '>=1'}

  '@testing-library/react@16.3.0':
    resolution: {integrity: sha512-kFSyxiEDwv1WLl2fgsq6pPBbw5aWKrsY2/noi1Id0TK0UParSF62oFQFGHXIyaG4pp2tEub/Zlel+fjjZILDsw==}
    engines: {node: '>=18'}
    peerDependencies:
      '@testing-library/dom': ^10.0.0
      '@types/react': ^18.0.0 || ^19.0.0
      '@types/react-dom': ^18.0.0 || ^19.0.0
      react: ^18.0.0 || ^19.0.0
      react-dom: ^18.0.0 || ^19.0.0
    peerDependenciesMeta:
      '@types/react':
        optional: true
      '@types/react-dom':
        optional: true

  '@tootallnate/once@2.0.0':
    resolution: {integrity: sha512-XCuKFP5PS55gnMVu3dty8KPatLqUoy/ZYzDzAGCQ8JNFCkLXzmI7vNHCR+XpbZaMWQK/vQubr7PkYq8g470J/A==}
    engines: {node: '>= 10'}

  '@types/aria-query@5.0.4':
    resolution: {integrity: sha512-rfT93uj5s0PRL7EzccGMs3brplhcrghnDoV26NqKhCAS1hVo+WdNsPvE/yb6ilfr5hi2MEk6d5EWJTKdxg8jVw==}

  '@types/babel__core@7.20.5':
    resolution: {integrity: sha512-qoQprZvz5wQFJwMDqeseRXWv3rqMvhgpbXFfVyWhbx9X47POIA6i/+dXefEmZKoAgOaTdaIgNSMqMIU61yRyzA==}

  '@types/babel__generator@7.27.0':
    resolution: {integrity: sha512-ufFd2Xi92OAVPYsy+P4n7/U7e68fex0+Ee8gSG9KX7eo084CWiQ4sdxktvdl0bOPupXtVJPY19zk6EwWqUQ8lg==}

  '@types/babel__template@7.4.4':
    resolution: {integrity: sha512-h/NUaSyG5EyxBIp8YRxo4RMe2/qQgvyowRwVMzhYhBCONbW8PUsg4lkFMrhgZhUe5z3L3MiLDuvyJ/CaPa2A8A==}

  '@types/babel__traverse@7.20.7':
    resolution: {integrity: sha512-dkO5fhS7+/oos4ciWxyEyjWe48zmG6wbCheo/G2ZnHx4fs3EU6YC6UM8rk56gAjNJ9P3MTH2jo5jb92/K6wbng==}

  '@types/d3-array@3.2.1':
    resolution: {integrity: sha512-Y2Jn2idRrLzUfAKV2LyRImR+y4oa2AntrgID95SHJxuMUrkNXmanDSed71sRNZysveJVt1hLLemQZIady0FpEg==}

  '@types/d3-color@3.1.3':
    resolution: {integrity: sha512-iO90scth9WAbmgv7ogoq57O9YpKmFBbmoEoCHDB2xMBY0+/KVrqAaCDyCE16dUspeOvIxFFRI+0sEtqDqy2b4A==}

  '@types/d3-ease@3.0.2':
    resolution: {integrity: sha512-NcV1JjO5oDzoK26oMzbILE6HW7uVXOHLQvHshBUW4UMdZGfiY6v5BeQwh9a9tCzv+CeefZQHJt5SRgK154RtiA==}

  '@types/d3-interpolate@3.0.4':
    resolution: {integrity: sha512-mgLPETlrpVV1YRJIglr4Ez47g7Yxjl1lj7YKsiMCb27VJH9W8NVM6Bb9d8kkpG/uAQS5AmbA48q2IAolKKo1MA==}

  '@types/d3-path@3.1.1':
    resolution: {integrity: sha512-VMZBYyQvbGmWyWVea0EHs/BwLgxc+MKi1zLDCONksozI4YJMcTt8ZEuIR4Sb1MMTE8MMW49v0IwI5+b7RmfWlg==}

  '@types/d3-scale@4.0.9':
    resolution: {integrity: sha512-dLmtwB8zkAeO/juAMfnV+sItKjlsw2lKdZVVy6LRr0cBmegxSABiLEpGVmSJJ8O08i4+sGR6qQtb6WtuwJdvVw==}

  '@types/d3-shape@3.1.7':
    resolution: {integrity: sha512-VLvUQ33C+3J+8p+Daf+nYSOsjB4GXp19/S/aGo60m9h1v6XaxjiT82lKVWJCfzhtuZ3yD7i/TPeC/fuKLLOSmg==}

  '@types/d3-time@3.0.4':
    resolution: {integrity: sha512-yuzZug1nkAAaBlBBikKZTgzCeA+k1uy4ZFwWANOfKw5z5LRhV0gNA7gNkKm7HoK+HRN0wX3EkxGk0fpbWhmB7g==}

  '@types/d3-timer@3.0.2':
    resolution: {integrity: sha512-Ps3T8E8dZDam6fUyNiMkekK3XUsaUEik+idO9/YjPtfj2qruF8tFBXS7XhtE4iIXBLxhmLjP3SXpLhVf21I9Lw==}

  '@types/estree@1.0.7':
    resolution: {integrity: sha512-w28IoSUCJpidD/TGviZwwMJckNESJZXFu7NBZ5YJ4mEUnNraUn9Pm8HSZm/jDF1pDWYKspWE7oVphigUPRakIQ==}

  '@types/estree@1.0.8':
    resolution: {integrity: sha512-dWHzHa2WqEXI/O1E9OjrocMTKJl2mSrEolh1Iomrv6U+JuNwaHXsXx9bLu5gG7BUWFIN0skIQJQ/L1rIex4X6w==}

  '@types/json-schema@7.0.15':
    resolution: {integrity: sha512-5+fP8P8MFNC+AyZCDxrB2pkZFPGzqQWUzpSeuuVLvm8VMcorNYavBqoFcxK8bQz4Qsbn4oUEEem4wDLfcysGHA==}

  '@types/node@20.19.1':
    resolution: {integrity: sha512-jJD50LtlD2dodAEO653i3YF04NWak6jN3ky+Ri3Em3mGR39/glWiboM/IePaRbgwSfqM1TpGXfAg8ohn/4dTgA==}

  '@types/phoenix@1.6.6':
    resolution: {integrity: sha512-PIzZZlEppgrpoT2QgbnDU+MMzuR6BbCjllj0bM70lWoejMeNJAxCchxnv7J3XFkI8MpygtRpzXrIlmWUBclP5A==}

  '@types/prop-types@15.7.15':
    resolution: {integrity: sha512-F6bEyamV9jKGAFBEmlQnesRPGOQqS2+Uwi0Em15xenOxHaf2hv6L8YCVn3rPdPJOiJfPiCnLIRyvwVaqMY3MIw==}

  '@types/react-dom@18.3.7':
    resolution: {integrity: sha512-MEe3UeoENYVFXzoXEWsvcpg6ZvlrFNlOQ7EOsvhI3CfAXwzPfO8Qwuxd40nepsYKqyyVQnTdEfv68q91yLcKrQ==}
    peerDependencies:
      '@types/react': ^18.0.0

  '@types/react@18.3.23':
    resolution: {integrity: sha512-/LDXMQh55EzZQ0uVAZmKKhfENivEvWz6E+EYzh+/MCjMhNsotd+ZHhBGIjFDTi6+fz0OhQQQLbTgdQIxxCsC0w==}

  '@types/ws@8.18.1':
    resolution: {integrity: sha512-ThVF6DCVhA8kUGy+aazFQ4kXQ7E1Ty7A3ypFOe0IcJV8O/M511G99AW24irKrW56Wt44yG9+ij8FaqoBGkuBXg==}

  '@typescript-eslint/eslint-plugin@8.34.1':
    resolution: {integrity: sha512-STXcN6ebF6li4PxwNeFnqF8/2BNDvBupf2OPx2yWNzr6mKNGF7q49VM00Pz5FaomJyqvbXpY6PhO+T9w139YEQ==}
    engines: {node: ^18.18.0 || ^20.9.0 || >=21.1.0}
    peerDependencies:
      '@typescript-eslint/parser': ^8.34.1
      eslint: ^8.57.0 || ^9.0.0
      typescript: '>=4.8.4 <5.9.0'

  '@typescript-eslint/parser@8.34.1':
    resolution: {integrity: sha512-4O3idHxhyzjClSMJ0a29AcoK0+YwnEqzI6oz3vlRf3xw0zbzt15MzXwItOlnr5nIth6zlY2RENLsOPvhyrKAQA==}
    engines: {node: ^18.18.0 || ^20.9.0 || >=21.1.0}
    peerDependencies:
      eslint: ^8.57.0 || ^9.0.0
      typescript: '>=4.8.4 <5.9.0'

  '@typescript-eslint/project-service@8.34.1':
    resolution: {integrity: sha512-nuHlOmFZfuRwLJKDGQOVc0xnQrAmuq1Mj/ISou5044y1ajGNp2BNliIqp7F2LPQ5sForz8lempMFCovfeS1XoA==}
    engines: {node: ^18.18.0 || ^20.9.0 || >=21.1.0}
    peerDependencies:
      typescript: '>=4.8.4 <5.9.0'

  '@typescript-eslint/scope-manager@8.34.1':
    resolution: {integrity: sha512-beu6o6QY4hJAgL1E8RaXNC071G4Kso2MGmJskCFQhRhg8VOH/FDbC8soP8NHN7e/Hdphwp8G8cE6OBzC8o41ZA==}
    engines: {node: ^18.18.0 || ^20.9.0 || >=21.1.0}

  '@typescript-eslint/tsconfig-utils@8.34.1':
    resolution: {integrity: sha512-K4Sjdo4/xF9NEeA2khOb7Y5nY6NSXBnod87uniVYW9kHP+hNlDV8trUSFeynA2uxWam4gIWgWoygPrv9VMWrYg==}
    engines: {node: ^18.18.0 || ^20.9.0 || >=21.1.0}
    peerDependencies:
      typescript: '>=4.8.4 <5.9.0'

  '@typescript-eslint/type-utils@8.34.1':
    resolution: {integrity: sha512-Tv7tCCr6e5m8hP4+xFugcrwTOucB8lshffJ6zf1mF1TbU67R+ntCc6DzLNKM+s/uzDyv8gLq7tufaAhIBYeV8g==}
    engines: {node: ^18.18.0 || ^20.9.0 || >=21.1.0}
    peerDependencies:
      eslint: ^8.57.0 || ^9.0.0
      typescript: '>=4.8.4 <5.9.0'

  '@typescript-eslint/types@8.34.1':
    resolution: {integrity: sha512-rjLVbmE7HR18kDsjNIZQHxmv9RZwlgzavryL5Lnj2ujIRTeXlKtILHgRNmQ3j4daw7zd+mQgy+uyt6Zo6I0IGA==}
    engines: {node: ^18.18.0 || ^20.9.0 || >=21.1.0}

  '@typescript-eslint/typescript-estree@8.34.1':
    resolution: {integrity: sha512-rjCNqqYPuMUF5ODD+hWBNmOitjBWghkGKJg6hiCHzUvXRy6rK22Jd3rwbP2Xi+R7oYVvIKhokHVhH41BxPV5mA==}
    engines: {node: ^18.18.0 || ^20.9.0 || >=21.1.0}
    peerDependencies:
      typescript: '>=4.8.4 <5.9.0'

  '@typescript-eslint/utils@8.34.1':
    resolution: {integrity: sha512-mqOwUdZ3KjtGk7xJJnLbHxTuWVn3GO2WZZuM+Slhkun4+qthLdXx32C8xIXbO1kfCECb3jIs3eoxK3eryk7aoQ==}
    engines: {node: ^18.18.0 || ^20.9.0 || >=21.1.0}
    peerDependencies:
      eslint: ^8.57.0 || ^9.0.0
      typescript: '>=4.8.4 <5.9.0'

  '@typescript-eslint/visitor-keys@8.34.1':
    resolution: {integrity: sha512-xoh5rJ+tgsRKoXnkBPFRLZ7rjKM0AfVbC68UZ/ECXoDbfggb9RbEySN359acY1vS3qZ0jVTVWzbtfapwm5ztxw==}
    engines: {node: ^18.18.0 || ^20.9.0 || >=21.1.0}

  '@vitejs/plugin-react@4.5.2':
    resolution: {integrity: sha512-QNVT3/Lxx99nMQWJWF7K4N6apUEuT0KlZA3mx/mVaoGj3smm/8rc8ezz15J1pcbcjDK0V15rpHetVfya08r76Q==}
    engines: {node: ^14.18.0 || >=16.0.0}
    peerDependencies:
      vite: ^4.2.0 || ^5.0.0 || ^6.0.0 || ^7.0.0-beta.0

  '@vitest/coverage-v8@1.6.1':
    resolution: {integrity: sha512-6YeRZwuO4oTGKxD3bijok756oktHSIm3eczVVzNe3scqzuhLwltIF3S9ZL/vwOVIpURmU6SnZhziXXAfw8/Qlw==}
    peerDependencies:
      vitest: 1.6.1

  '@vitest/expect@1.6.1':
    resolution: {integrity: sha512-jXL+9+ZNIJKruofqXuuTClf44eSpcHlgj3CiuNihUF3Ioujtmc0zIa3UJOW5RjDK1YLBJZnWBlPuqhYycLioog==}

  '@vitest/runner@1.6.1':
    resolution: {integrity: sha512-3nSnYXkVkf3mXFfE7vVyPmi3Sazhb/2cfZGGs0JRzFsPFvAMBEcrweV1V1GsrstdXeKCTXlJbvnQwGWgEIHmOA==}

  '@vitest/snapshot@1.6.1':
    resolution: {integrity: sha512-WvidQuWAzU2p95u8GAKlRMqMyN1yOJkGHnx3M1PL9Raf7AQ1kwLKg04ADlCa3+OXUZE7BceOhVZiuWAbzCKcUQ==}

  '@vitest/spy@1.6.1':
    resolution: {integrity: sha512-MGcMmpGkZebsMZhbQKkAf9CX5zGvjkBTqf8Zx3ApYWXr3wG+QvEu2eXWfnIIWYSJExIp4V9FCKDEeygzkYrXMw==}

  '@vitest/utils@1.6.1':
    resolution: {integrity: sha512-jOrrUvXM4Av9ZWiG1EajNto0u96kWAhJ1LmPmJhXXQx/32MecEKd10pOLYgS2BQx1TgkGhloPU1ArDW2vvaY6g==}

  abab@2.0.6:
    resolution: {integrity: sha512-j2afSsaIENvHZN2B8GOpF566vZ5WVk5opAiMTvWgaQT8DkbOqsTfvNAvHoRGU2zzP8cPoqys+xHTRDWW8L+/BA==}
    deprecated: Use your platform's native atob() and btoa() methods instead

  acorn-jsx@5.3.2:
    resolution: {integrity: sha512-rq9s+JNhf0IChjtDXxllJ7g41oZk5SlXtp0LHwyA5cejwn7vKmKp4pPri6YEePv2PU65sAsegbXtIinmDFDXgQ==}
    peerDependencies:
      acorn: ^6.0.0 || ^7.0.0 || ^8.0.0

  acorn-walk@8.3.4:
    resolution: {integrity: sha512-ueEepnujpqee2o5aIYnvHU6C0A42MNdsIDeqy5BydrkuC5R1ZuUFnm27EeFJGoEHJQgn3uleRvmTXaJgfXbt4g==}
    engines: {node: '>=0.4.0'}

  acorn@8.15.0:
    resolution: {integrity: sha512-NZyJarBfL7nWwIq+FDL6Zp/yHEhePMNnnJ0y3qfieCrmNvYct8uvtiV41UvlSe6apAfk0fY1FbWx+NwfmpvtTg==}
    engines: {node: '>=0.4.0'}
    hasBin: true

  agent-base@6.0.2:
    resolution: {integrity: sha512-RZNwNclF7+MS/8bDg70amg32dyeZGZxiDuQmZxKLAlQjr3jGyLx+4Kkk58UO7D2QdgFIQCovuSuZESne6RG6XQ==}
    engines: {node: '>= 6.0.0'}

  ajv@6.12.6:
    resolution: {integrity: sha512-j3fVLgvTo527anyYyJOGTYJbG+vnnQYvE0m5mmkc1TK+nxAppkCLMIL0aZ4dblVCNoGShhm+kzE4ZUykBoMg4g==}

  ansi-regex@5.0.1:
    resolution: {integrity: sha512-quJQXlTSUGL2LH9SUXo8VwsY4soanhgo6LNSm84E1LBcE8s3O0wpdiRzyR9z/ZZJMlMWv37qOOb9pdJlMUEKFQ==}
    engines: {node: '>=8'}

  ansi-regex@6.1.0:
    resolution: {integrity: sha512-7HSX4QQb4CspciLpVFwyRe79O3xsIZDDLER21kERQ71oaPodF8jL725AgJMFAYbooIqolJoRLuM81SpeUkpkvA==}
    engines: {node: '>=12'}

  ansi-styles@4.3.0:
    resolution: {integrity: sha512-zbB9rCJAT1rbjiVDb2hqKFHNYLxgtk8NURxZ3IZwD3F6NtxbXZQCnnSi1Lkx+IDohdPlFp222wVALIheZJQSEg==}
    engines: {node: '>=8'}

  ansi-styles@5.2.0:
    resolution: {integrity: sha512-Cxwpt2SfTzTtXcfOlzGEee8O+c+MmUgGrNiBcXnuWxuFJHe6a5Hz7qwhwe5OgaSYI0IJvkLqWX1ASG+cJOkEiA==}
    engines: {node: '>=10'}

  ansi-styles@6.2.1:
    resolution: {integrity: sha512-bN798gFfQX+viw3R7yrGWRqnrN2oRkEkUjjl4JNn4E8GxxbjtG3FbrEIIY3l8/hrwUwIeCZvi4QuOTP4MErVug==}
    engines: {node: '>=12'}

  any-promise@1.3.0:
    resolution: {integrity: sha512-7UvmKalWRt1wgjL1RrGxoSJW/0QZFIegpeGvZG9kjp8vrRu55XTHbwnqq2GpXm9uLbcuhxm3IqX9OB4MZR1b2A==}

  anymatch@3.1.3:
    resolution: {integrity: sha512-KMReFUr0B4t+D+OBkjR3KYqvocp2XaSzO55UcB6mgQMd3KbcE+mWTyvVV7D/zsdEbNnV6acZUutkiHQXvTr1Rw==}
    engines: {node: '>= 8'}

  arg@5.0.2:
    resolution: {integrity: sha512-PYjyFOLKQ9y57JvQ6QLo8dAgNqswh8M1RMJYdQduT6xbWSgK36P/Z/v+p888pM69jMMfS8Xd8F6I1kQ/I9HUGg==}

  argparse@2.0.1:
    resolution: {integrity: sha512-8+9WqebbFzpX9OR+Wa6O29asIogeRMzcGtAINdpMHHyAg10f05aSFVBbcEqGf/PXw1EjAZ+q2/bEBg3DvurK3Q==}

  aria-query@5.3.0:
    resolution: {integrity: sha512-b0P0sZPKtyu8HkeRAfCq0IfURZK+SuwMjY1UXGBU27wpAiTwQAIlq56IbIO+ytk/JjS1fMR14ee5WBBfKi5J6A==}

  aria-query@5.3.2:
    resolution: {integrity: sha512-COROpnaoap1E2F000S62r6A60uHZnmlvomhfyT2DlTcrY1OrBKn2UhH7qn5wTC9zMvD0AY7csdPSNwKP+7WiQw==}
    engines: {node: '>= 0.4'}

  array-buffer-byte-length@1.0.2:
    resolution: {integrity: sha512-LHE+8BuR7RYGDKvnrmcuSq3tDcKv9OFEXQt/HpbZhY7V6h0zlUXutnAD82GiFx9rdieCMjkvtcsPqBwgUl1Iiw==}
    engines: {node: '>= 0.4'}

  array-includes@3.1.9:
    resolution: {integrity: sha512-FmeCCAenzH0KH381SPT5FZmiA/TmpndpcaShhfgEN9eCVjnFBqq3l1xrI42y8+PPLI6hypzou4GXw00WHmPBLQ==}
    engines: {node: '>= 0.4'}

  array.prototype.findlast@1.2.5:
    resolution: {integrity: sha512-CVvd6FHg1Z3POpBLxO6E6zr+rSKEQ9L6rZHAaY7lLfhKsWYUBBOuMs0e9o24oopj6H+geRCX0YJ+TJLBK2eHyQ==}
    engines: {node: '>= 0.4'}

  array.prototype.flat@1.3.3:
    resolution: {integrity: sha512-rwG/ja1neyLqCuGZ5YYrznA62D4mZXg0i1cIskIUKSiqF3Cje9/wXAls9B9s1Wa2fomMsIv8czB8jZcPmxCXFg==}
    engines: {node: '>= 0.4'}

  array.prototype.flatmap@1.3.3:
    resolution: {integrity: sha512-Y7Wt51eKJSyi80hFrJCePGGNo5ktJCslFuboqJsbf57CCPcm5zztluPlc4/aD8sWsKvlwatezpV4U1efk8kpjg==}
    engines: {node: '>= 0.4'}

  array.prototype.tosorted@1.1.4:
    resolution: {integrity: sha512-p6Fx8B7b7ZhL/gmUsAy0D15WhvDccw3mnGNbZpi3pmeJdxtWsj2jEaI4Y6oo3XiHfzuSgPwKc04MYt6KgvC/wA==}
    engines: {node: '>= 0.4'}

  arraybuffer.prototype.slice@1.0.4:
    resolution: {integrity: sha512-BNoCY6SXXPQ7gF2opIP4GBE+Xw7U+pHMYKuzjgCN3GwiaIR09UUeKfheyIry77QtrCBlC0KK0q5/TER/tYh3PQ==}
    engines: {node: '>= 0.4'}

  assertion-error@1.1.0:
    resolution: {integrity: sha512-jgsaNduz+ndvGyFt3uSuWqvy4lCnIJiovtouQN5JZHOKCS2QuhEdbcQHFhVksz2N2U9hXJo8odG7ETyWlEeuDw==}

  async-function@1.0.0:
    resolution: {integrity: sha512-hsU18Ae8CDTR6Kgu9DYf0EbCr/a5iGL0rytQDobUcdpYOKokk8LEjVphnXkDkgpi0wYVsqrXuP0bZxJaTqdgoA==}
    engines: {node: '>= 0.4'}

  asynckit@0.4.0:
    resolution: {integrity: sha512-Oei9OH4tRh0YqU3GxhX79dM/mwVgvbZJaSNaRk+bshkj0S5cfHcgYakreBjrHwatXKbz+IoIdYLxrKim2MjW0Q==}

  autoprefixer@10.4.21:
    resolution: {integrity: sha512-O+A6LWV5LDHSJD3LjHYoNi4VLsj/Whi7k6zG12xTYaU4cQ8oxQGckXNX8cRHK5yOZ/ppVHe0ZBXGzSV9jXdVbQ==}
    engines: {node: ^10 || ^12 || >=14}
    hasBin: true
    peerDependencies:
      postcss: ^8.1.0

  available-typed-arrays@1.0.7:
    resolution: {integrity: sha512-wvUjBtSGN7+7SjNpq/9M2Tg350UZD3q62IFZLbRAR1bSMlCo1ZaeW+BJ+D090e4hIIZLBcTDWe4Mh4jvUDajzQ==}
    engines: {node: '>= 0.4'}

  balanced-match@1.0.2:
    resolution: {integrity: sha512-3oSeUO0TMV67hN1AmbXsK4yaqU7tjiHlbxRDZOpH0KW9+CeX4bRAaX0Anxt0tx2MrpRpWwQaPwIlISEJhYU5Pw==}

  binary-extensions@2.3.0:
    resolution: {integrity: sha512-Ceh+7ox5qe7LJuLHoY0feh3pHuUDHAcRUeyL2VYghZwfpkNIy/+8Ocg0a3UuSoYzavmylwuLWQOf3hl0jjMMIw==}
    engines: {node: '>=8'}

  brace-expansion@1.1.12:
    resolution: {integrity: sha512-9T9UjW3r0UW5c1Q7GTwllptXwhvYmEzFhzMfZ9H7FQWt+uZePjZPjBP/W1ZEyZ1twGWom5/56TF4lPcqjnDHcg==}

  brace-expansion@2.0.2:
    resolution: {integrity: sha512-Jt0vHyM+jmUBqojB7E1NIYadt0vI0Qxjxd2TErW94wDz+E2LAm5vKMXXwg6ZZBTHPuUlDgQHKXvjGBdfcF1ZDQ==}

  braces@3.0.3:
    resolution: {integrity: sha512-yQbXgO/OSZVD2IsiLlro+7Hf6Q18EJrKSEsdoMzKePKXct3gvD8oLcOQdIzGupr5Fj+EDe8gO/lxc1BzfMpxvA==}
    engines: {node: '>=8'}

  browserslist@4.25.0:
    resolution: {integrity: sha512-PJ8gYKeS5e/whHBh8xrwYK+dAvEj7JXtz6uTucnMRB8OiGTsKccFekoRrjajPBHV8oOY+2tI4uxeceSimKwMFA==}
    engines: {node: ^6 || ^7 || ^8 || ^9 || ^10 || ^11 || ^12 || >=13.7}
    hasBin: true

  cac@6.7.14:
    resolution: {integrity: sha512-b6Ilus+c3RrdDk+JhLKUAQfzzgLEPy6wcXqS7f/xe1EETvsDP6GORG7SFuOs6cID5YkqchW/LXZbX5bc8j7ZcQ==}
    engines: {node: '>=8'}

  call-bind-apply-helpers@1.0.2:
    resolution: {integrity: sha512-Sp1ablJ0ivDkSzjcaJdxEunN5/XvksFJ2sMBFfq6x0ryhQV/2b/KwFe21cMpmHtPOSij8K99/wSfoEuTObmuMQ==}
    engines: {node: '>= 0.4'}

  call-bind@1.0.8:
    resolution: {integrity: sha512-oKlSFMcMwpUg2ednkhQ454wfWiU/ul3CkJe/PEHcTKuiX6RpbehUiFMXu13HalGZxfUwCQzZG747YXBn1im9ww==}
    engines: {node: '>= 0.4'}

  call-bound@1.0.4:
    resolution: {integrity: sha512-+ys997U96po4Kx/ABpBCqhA9EuxJaQWDQg7295H4hBphv3IZg0boBKuwYpt4YXp6MZ5AmZQnU/tyMTlRpaSejg==}
    engines: {node: '>= 0.4'}

  callsites@3.1.0:
    resolution: {integrity: sha512-P8BjAsXvZS+VIDUI11hHCQEv74YT67YUi5JJFNWIqL235sBmjX4+qx9Muvls5ivyNENctx46xQLQ3aTuE7ssaQ==}
    engines: {node: '>=6'}

  camelcase-css@2.0.1:
    resolution: {integrity: sha512-QOSvevhslijgYwRx6Rv7zKdMF8lbRmx+uQGx2+vDc+KI/eBnsy9kit5aj23AgGu3pa4t9AgwbnXWqS+iOY+2aA==}
    engines: {node: '>= 6'}

  caniuse-lite@1.0.30001723:
    resolution: {integrity: sha512-1R/elMjtehrFejxwmexeXAtae5UO9iSyFn6G/I806CYC/BLyyBk1EPhrKBkWhy6wM6Xnm47dSJQec+tLJ39WHw==}

  chai@4.5.0:
    resolution: {integrity: sha512-RITGBfijLkBddZvnn8jdqoTypxvqbOLYQkGGxXzeFjVHvudaPw0HNFD9x928/eUwYWd2dPCugVqspGALTZZQKw==}
    engines: {node: '>=4'}

  chalk@3.0.0:
    resolution: {integrity: sha512-4D3B6Wf41KOYRFdszmDqMCGq5VV/uMAB273JILmO+3jAlh8X4qDtdtgCR3fxtbLEMzSx22QdhnDcJvu2u1fVwg==}
    engines: {node: '>=8'}

  chalk@4.1.2:
    resolution: {integrity: sha512-oKnbhFyRIXpUuez8iBMmyEa4nbj4IOQyuhc/wy9kY7/WVPcwIO9VA668Pu8RkO7+0G76SLROeyw9CpQ061i4mA==}
    engines: {node: '>=10'}

  check-error@1.0.3:
    resolution: {integrity: sha512-iKEoDYaRmd1mxM90a2OEfWhjsjPpYPuQ+lMYsoxB126+t8fw7ySEO48nmDg5COTjxDI65/Y2OWpeEHk3ZOe8zg==}

  chokidar@3.6.0:
    resolution: {integrity: sha512-7VT13fmjotKpGipCW9JEQAusEPE+Ei8nl6/g4FBAmIm0GOOLMua9NDDo/DWp0ZAxCr3cPq5ZpBqmPAQgDda2Pw==}
    engines: {node: '>= 8.10.0'}

  chokidar@4.0.3:
    resolution: {integrity: sha512-Qgzu8kfBvo+cA4962jnP1KkS6Dop5NS6g7R5LFYJr4b8Ub94PPQXUksCw9PvXoeXPRRddRNC5C1JQUR2SMGtnA==}
    engines: {node: '>= 14.16.0'}

  cliui@8.0.1:
    resolution: {integrity: sha512-BSeNnyus75C4//NQ9gQt1/csTXyo/8Sb+afLAkzAptFuMsod9HFokGNudZpi/oQV73hnVK+sR+5PVRMd+Dr7YQ==}
    engines: {node: '>=12'}

  clsx@2.1.1:
    resolution: {integrity: sha512-eYm0QWBtUrBWZWG0d386OGAw16Z995PiOVo2B7bjWSbHedGl5e0ZWaq65kOGgUSNesEIDkB9ISbTg/JK9dhCZA==}
    engines: {node: '>=6'}

  color-convert@2.0.1:
    resolution: {integrity: sha512-RRECPsj7iu/xb5oKYcsFHSppFNnsj/52OVTRKb4zP5onXwVF3zVmmToNcOfGC+CRDpfK/U584fMg38ZHCaElKQ==}
    engines: {node: '>=7.0.0'}

  color-name@1.1.4:
    resolution: {integrity: sha512-dOy+3AuW3a2wNbZHIuMZpTcgjGuLU/uBL/ubcZF9OXbDo8ff4O8yVp5Bf0efS8uEoYo5q4Fx7dY9OgQGXgAsQA==}

  combined-stream@1.0.8:
    resolution: {integrity: sha512-FQN4MRfuJeHf7cBbBMJFXhKSDq+2kAArBlmRBvcvFE5BB1HZKXtSFASDhdlz9zOYwxh8lDdnvmMOe/+5cdoEdg==}
    engines: {node: '>= 0.8'}

  commander@4.1.1:
    resolution: {integrity: sha512-NOKm8xhkzAjzFx8B2v5OAHT+u5pRQc2UCa2Vq9jYL/31o2wi9mxBA7LIFs3sV5VSC49z6pEhfbMULvShKj26WA==}
    engines: {node: '>= 6'}

  concat-map@0.0.1:
    resolution: {integrity: sha512-/Srv4dswyQNBfohGpz9o6Yb3Gz3SrUDqBH5rTuhGR7ahtlbYKnVxw2bCFMRljaA7EXHaXZ8wsHdodFvbkhKmqg==}

  confbox@0.1.8:
    resolution: {integrity: sha512-RMtmw0iFkeR4YV+fUOSucriAQNb9g8zFR52MWCtl+cCZOFRNL6zeB395vPzFhEjjn4fMxXudmELnl/KF/WrK6w==}

  convert-source-map@2.0.0:
    resolution: {integrity: sha512-Kvp459HrV2FEJ1CAsi1Ku+MY3kasH19TFykTz2xWmMeq6bk2NU3XXvfJ+Q61m0xktWwt+1HSYf3JZsTms3aRJg==}

  cookie@1.0.2:
    resolution: {integrity: sha512-9Kr/j4O16ISv8zBBhJoi4bXOYNTkFLOqSL3UDB0njXxCXNezjeyVrJyGOWtgfs/q2km1gwBcfH8q1yEGoMYunA==}
    engines: {node: '>=18'}

  cross-spawn@7.0.6:
    resolution: {integrity: sha512-uV2QOWP2nWzsy2aMp8aRibhi9dlzF5Hgh5SHaB9OiTGEyDTiJJyx0uy51QXdyWbtAHNua4XJzUKca3OzKUd3vA==}
    engines: {node: '>= 8'}

  css.escape@1.5.1:
    resolution: {integrity: sha512-YUifsXXuknHlUsmlgyY0PKzgPOr7/FjCePfHNt0jxm83wHZi44VDMQ7/fGNkjY3/jV1MC+1CmZbaHzugyeRtpg==}

  cssesc@3.0.0:
    resolution: {integrity: sha512-/Tb/JcjK111nNScGob5MNtsntNM1aCNUDipB/TkwZFhyDrrE47SOx/18wF2bbjgc3ZzCSKW1T5nt5EbFoAz/Vg==}
    engines: {node: '>=4'}
    hasBin: true

  cssstyle@3.0.0:
    resolution: {integrity: sha512-N4u2ABATi3Qplzf0hWbVCdjenim8F3ojEXpBDF5hBpjzW182MjNGLqfmQ0SkSPeQ+V86ZXgeH8aXj6kayd4jgg==}
    engines: {node: '>=14'}

  csstype@3.1.3:
    resolution: {integrity: sha512-M1uQkMl8rQK/szD0LNhtqxIPLpimGm8sOBwU7lLnCpSbTyY3yeU1Vc7l4KT5zT4s/yOxHH5O7tIuuLOCnLADRw==}

  d3-array@3.2.4:
    resolution: {integrity: sha512-tdQAmyA18i4J7wprpYq8ClcxZy3SC31QMeByyCFyRt7BVHdREQZ5lpzoe5mFEYZUWe+oq8HBvk9JjpibyEV4Jg==}
    engines: {node: '>=12'}

  d3-color@3.1.0:
    resolution: {integrity: sha512-zg/chbXyeBtMQ1LbD/WSoW2DpC3I0mpmPdW+ynRTj/x2DAWYrIY7qeZIHidozwV24m4iavr15lNwIwLxRmOxhA==}
    engines: {node: '>=12'}

  d3-ease@3.0.1:
    resolution: {integrity: sha512-wR/XK3D3XcLIZwpbvQwQ5fK+8Ykds1ip7A2Txe0yxncXSdq1L9skcG7blcedkOX+ZcgxGAmLX1FrRGbADwzi0w==}
    engines: {node: '>=12'}

  d3-format@3.1.0:
    resolution: {integrity: sha512-YyUI6AEuY/Wpt8KWLgZHsIU86atmikuoOmCfommt0LYHiQSPjvX2AcFc38PX0CBpr2RCyZhjex+NS/LPOv6YqA==}
    engines: {node: '>=12'}

  d3-interpolate@3.0.1:
    resolution: {integrity: sha512-3bYs1rOD33uo8aqJfKP3JWPAibgw8Zm2+L9vBKEHJ2Rg+viTR7o5Mmv5mZcieN+FRYaAOWX5SJATX6k1PWz72g==}
    engines: {node: '>=12'}

  d3-path@3.1.0:
    resolution: {integrity: sha512-p3KP5HCf/bvjBSSKuXid6Zqijx7wIfNW+J/maPs+iwR35at5JCbLUT0LzF1cnjbCHWhqzQTIN2Jpe8pRebIEFQ==}
    engines: {node: '>=12'}

  d3-scale@4.0.2:
    resolution: {integrity: sha512-GZW464g1SH7ag3Y7hXjf8RoUuAFIqklOAq3MRl4OaWabTFJY9PN/E1YklhXLh+OQ3fM9yS2nOkCoS+WLZ6kvxQ==}
    engines: {node: '>=12'}

  d3-shape@3.2.0:
    resolution: {integrity: sha512-SaLBuwGm3MOViRq2ABk3eLoxwZELpH6zhl3FbAoJ7Vm1gofKx6El1Ib5z23NUEhF9AsGl7y+dzLe5Cw2AArGTA==}
    engines: {node: '>=12'}

  d3-time-format@4.1.0:
    resolution: {integrity: sha512-dJxPBlzC7NugB2PDLwo9Q8JiTR3M3e4/XANkreKSUxF8vvXKqm1Yfq4Q5dl8budlunRVlUUaDUgFt7eA8D6NLg==}
    engines: {node: '>=12'}

  d3-time@3.1.0:
    resolution: {integrity: sha512-VqKjzBLejbSMT4IgbmVgDjpkYrNWUYJnbCGo874u7MMKIWsILRX+OpX/gTk8MqjpT1A/c6HY2dCA77ZN0lkQ2Q==}
    engines: {node: '>=12'}

  d3-timer@3.0.1:
    resolution: {integrity: sha512-ndfJ/JxxMd3nw31uyKoY2naivF+r29V+Lc0svZxe1JvvIRmi8hUsrMvdOwgS1o6uBHmiz91geQ0ylPP0aj1VUA==}
    engines: {node: '>=12'}

  data-urls@4.0.0:
    resolution: {integrity: sha512-/mMTei/JXPqvFqQtfyTowxmJVwr2PVAeCcDxyFf6LhoOu/09TX2OX3kb2wzi4DMXcfj4OItwDOnhl5oziPnT6g==}
    engines: {node: '>=14'}

  data-view-buffer@1.0.2:
    resolution: {integrity: sha512-EmKO5V3OLXh1rtK2wgXRansaK1/mtVdTUEiEI0W8RkvgT05kfxaH29PliLnpLP73yYO6142Q72QNa8Wx/A5CqQ==}
    engines: {node: '>= 0.4'}

  data-view-byte-length@1.0.2:
    resolution: {integrity: sha512-tuhGbE6CfTM9+5ANGf+oQb72Ky/0+s3xKUpHvShfiz2RxMFgFPjsXuRLBVMtvMs15awe45SRb83D6wH4ew6wlQ==}
    engines: {node: '>= 0.4'}

  data-view-byte-offset@1.0.1:
    resolution: {integrity: sha512-BS8PfmtDGnrgYdOonGZQdLZslWIeCGFP9tpan0hi1Co2Zr2NKADsvGYA8XxuG/4UWgJ6Cjtv+YJnB6MM69QGlQ==}
    engines: {node: '>= 0.4'}

  date-fns@4.1.0:
    resolution: {integrity: sha512-Ukq0owbQXxa/U3EGtsdVBkR1w7KOQ5gIBqdH2hkvknzZPYvBxb/aa6E8L7tmjFtkwZBu3UXBbjIgPo/Ez4xaNg==}

  debug@4.4.1:
    resolution: {integrity: sha512-KcKCqiftBJcZr++7ykoDIEwSa3XWowTfNPo92BYxjXiyYEVrUQh2aLyhxBCwww+heortUFxEJYcRzosstTEBYQ==}
    engines: {node: '>=6.0'}
    peerDependencies:
      supports-color: '*'
    peerDependenciesMeta:
      supports-color:
        optional: true

  decimal.js-light@2.5.1:
    resolution: {integrity: sha512-qIMFpTMZmny+MMIitAB6D7iVPEorVw6YQRWkvarTkT4tBeSLLiHzcwj6q0MmYSFCiVpiqPJTJEYIrpcPzVEIvg==}

  decimal.js@10.5.0:
    resolution: {integrity: sha512-8vDa8Qxvr/+d94hSh5P3IJwI5t8/c0KsMp+g8bNw9cY2icONa5aPfvKeieW1WlG0WQYwwhJ7mjui2xtiePQSXw==}

  deep-eql@4.1.4:
    resolution: {integrity: sha512-SUwdGfqdKOwxCPeVYjwSyRpJ7Z+fhpwIAtmCUdZIWZ/YP5R9WAsyuSgpLVDi9bjWoN2LXHNss/dk3urXtdQxGg==}
    engines: {node: '>=6'}

  deep-is@0.1.4:
    resolution: {integrity: sha512-oIPzksmTg4/MriiaYGO+okXDT7ztn/w3Eptv/+gSIdMdKsJo0u4CfYNFJPy+4SKMuCqGw2wxnA+URMg3t8a/bQ==}

  define-data-property@1.1.4:
    resolution: {integrity: sha512-rBMvIzlpA8v6E+SJZoo++HAYqsLrkg7MSfIinMPFhmkorw7X+dOXVJQs+QT69zGkzMyfDnIMN2Wid1+NbL3T+A==}
    engines: {node: '>= 0.4'}

  define-lazy-prop@2.0.0:
    resolution: {integrity: sha512-Ds09qNh8yw3khSjiJjiUInaGX9xlqZDY7JVryGxdxV7NPeuqQfplOpQ66yJFZut3jLa5zOwkXw1g9EI2uKh4Og==}
    engines: {node: '>=8'}

  define-properties@1.2.1:
    resolution: {integrity: sha512-8QmQKqEASLd5nx0U1B1okLElbUuuttJ/AnYmRXbbbGDWh6uS208EjD4Xqq/I9wK7u0v6O08XhTWnt5XtEbR6Dg==}
    engines: {node: '>= 0.4'}

  delayed-stream@1.0.0:
    resolution: {integrity: sha512-ZySD7Nf91aLB0RxL4KGrKHBXl7Eds1DAmEdcoVawXnLD7SDhpNgtuII2aAkg7a7QS41jxPSZ17p4VdGnMHk3MQ==}
    engines: {node: '>=0.4.0'}

  dequal@2.0.3:
    resolution: {integrity: sha512-0je+qPKHEMohvfRTCEo3CrPG6cAzAYgmzKyxRiYSSDkS6eGJdyVJm7WaYA5ECaAD9wLB2T4EEeymA5aFVcYXCA==}
    engines: {node: '>=6'}

  didyoumean@1.2.2:
    resolution: {integrity: sha512-gxtyfqMg7GKyhQmb056K7M3xszy/myH8w+B4RT+QXBQsvAOdc3XymqDDPHx1BgPgsdAA5SIifona89YtRATDzw==}

  diff-sequences@29.6.3:
    resolution: {integrity: sha512-EjePK1srD3P08o2j4f0ExnylqRs5B9tJjcp9t1krH2qRi8CCdsYfwe9JgSLurFBWwq4uOlipzfk5fHNvwFKr8Q==}
    engines: {node: ^14.15.0 || ^16.10.0 || >=18.0.0}

  dlv@1.1.3:
    resolution: {integrity: sha512-+HlytyjlPKnIG8XuRG8WvmBP8xs8P71y+SKKS6ZXWoEgLuePxtDoUEiH7WkdePWrQ5JBpE6aoVqfZfJUQkjXwA==}

  doctrine@2.1.0:
    resolution: {integrity: sha512-35mSku4ZXK0vfCuHEDAwt55dg2jNajHZ1odvF+8SSr82EsZY4QmXfuWso8oEd8zRhVObSN18aM0CjSdoBX7zIw==}
    engines: {node: '>=0.10.0'}

  dom-accessibility-api@0.5.16:
    resolution: {integrity: sha512-X7BJ2yElsnOJ30pZF4uIIDfBEVgF4XEBxL9Bxhy6dnrm5hkzqmsWHGTiHqRiITNhMyFLyAiWndIJP7Z1NTteDg==}

  dom-accessibility-api@0.6.3:
    resolution: {integrity: sha512-7ZgogeTnjuHbo+ct10G9Ffp0mif17idi0IyWNVA/wcwcm7NPOD/WEHVP3n7n3MhXqxoIYm8d6MuZohYWIZ4T3w==}

  dom-helpers@5.2.1:
    resolution: {integrity: sha512-nRCa7CK3VTrM2NmGkIy4cbK7IZlgBE/PYMn55rrXefr5xXDP0LdtfPnblFDoVdcAfslJ7or6iqAUnx0CCGIWQA==}

  domexception@4.0.0:
    resolution: {integrity: sha512-A2is4PLG+eeSfoTMA95/s4pvAoSo2mKtiM5jlHkAVewmiO8ISFTFKZjH7UAM1Atli/OT/7JHOrJRJiMKUZKYBw==}
    engines: {node: '>=12'}
    deprecated: Use your platform's native DOMException instead

  dunder-proto@1.0.1:
    resolution: {integrity: sha512-KIN/nDJBQRcXw0MLVhZE9iQHmG68qAVIBg9CqmUYjmQIhgij9U5MFvrqkUL5FbtyyzZuOeOt0zdeRe4UY7ct+A==}
    engines: {node: '>= 0.4'}

  eastasianwidth@0.2.0:
    resolution: {integrity: sha512-I88TYZWc9XiYHRQ4/3c5rjjfgkjhLyW2luGIheGERbNQ6OY7yTybanSpDXZa8y7VUP9YmDcYa+eyq4ca7iLqWA==}

  electron-to-chromium@1.5.170:
    resolution: {integrity: sha512-GP+M7aeluQo9uAyiTCxgIj/j+PrWhMlY7LFVj8prlsPljd0Fdg9AprlfUi+OCSFWy9Y5/2D/Jrj9HS8Z4rpKWA==}

  emoji-regex@8.0.0:
    resolution: {integrity: sha512-MSjYzcWNOA0ewAHpz0MxpYFvwg6yjy1NG3xteoqz644VCo/RPgnr1/GGt+ic3iJTzQ8Eu3TdM14SawnVUmGE6A==}

  emoji-regex@9.2.2:
    resolution: {integrity: sha512-L18DaJsXSUk2+42pv8mLs5jJT2hqFkFE4j21wOmgbUqsZ2hL72NsUU785g9RXgo3s0ZNgVl42TiHp3ZtOv/Vyg==}

  entities@6.0.1:
    resolution: {integrity: sha512-aN97NXWF6AWBTahfVOIrB/NShkzi5H7F9r1s9mD3cDj4Ko5f2qhhVoYMibXF7GlLveb/D2ioWay8lxI97Ven3g==}
    engines: {node: '>=0.12'}

  es-abstract@1.24.0:
    resolution: {integrity: sha512-WSzPgsdLtTcQwm4CROfS5ju2Wa1QQcVeT37jFjYzdFz1r9ahadC8B8/a4qxJxM+09F18iumCdRmlr96ZYkQvEg==}
    engines: {node: '>= 0.4'}

  es-define-property@1.0.1:
    resolution: {integrity: sha512-e3nRfgfUZ4rNGL232gUgX06QNyyez04KdjFrF+LTRoOXmrOgFKDg4BCdsjW8EnT69eqdYGmRpJwiPVYNrCaW3g==}
    engines: {node: '>= 0.4'}

  es-errors@1.3.0:
    resolution: {integrity: sha512-Zf5H2Kxt2xjTvbJvP2ZWLEICxA6j+hAmMzIlypy4xcBg1vKVnx89Wy0GbS+kf5cwCVFFzdCFh2XSCFNULS6csw==}
    engines: {node: '>= 0.4'}

  es-iterator-helpers@1.2.1:
    resolution: {integrity: sha512-uDn+FE1yrDzyC0pCo961B2IHbdM8y/ACZsKD4dG6WqrjV53BADjwa7D+1aom2rsNVfLyDgU/eigvlJGJ08OQ4w==}
    engines: {node: '>= 0.4'}

  es-object-atoms@1.1.1:
    resolution: {integrity: sha512-FGgH2h8zKNim9ljj7dankFPcICIK9Cp5bm+c2gQSYePhpaG5+esrLODihIorn+Pe6FGJzWhXQotPv73jTaldXA==}
    engines: {node: '>= 0.4'}

  es-set-tostringtag@2.1.0:
    resolution: {integrity: sha512-j6vWzfrGVfyXxge+O0x5sh6cvxAog0a/4Rdd2K36zCMV5eJ+/+tOAngRO8cODMNWbVRdVlmGZQL2YS3yR8bIUA==}
    engines: {node: '>= 0.4'}

  es-shim-unscopables@1.1.0:
    resolution: {integrity: sha512-d9T8ucsEhh8Bi1woXCf+TIKDIROLG5WCkxg8geBCbvk22kzwC5G2OnXVMO6FUsvQlgUUXQ2itephWDLqDzbeCw==}
    engines: {node: '>= 0.4'}

  es-to-primitive@1.3.0:
    resolution: {integrity: sha512-w+5mJ3GuFL+NjVtJlvydShqE1eN3h3PbI7/5LAsYJP/2qtuMXjfL2LpHSRqo4b4eSF5K/DH1JXKUAHSB2UW50g==}
    engines: {node: '>= 0.4'}

  esbuild@0.21.5:
    resolution: {integrity: sha512-mg3OPMV4hXywwpoDxu3Qda5xCKQi+vCTZq8S9J/EpkhB2HzKXq4SNFZE3+NK93JYxc8VMSep+lOUSC/RVKaBqw==}
    engines: {node: '>=12'}
    hasBin: true

  esbuild@0.25.5:
    resolution: {integrity: sha512-P8OtKZRv/5J5hhz0cUAdu/cLuPIKXpQl1R9pZtvmHWQvrAUVd0UNIPT4IB4W3rNOqVO0rlqHmCIbSwxh/c9yUQ==}
    engines: {node: '>=18'}
    hasBin: true

  escalade@3.2.0:
    resolution: {integrity: sha512-WUj2qlxaQtO4g6Pq5c29GTcWGDyd8itL8zTlipgECz3JesAiiOKotd8JU6otB3PACgG6xkJUyVhboMS+bje/jA==}
    engines: {node: '>=6'}

  escape-string-regexp@4.0.0:
    resolution: {integrity: sha512-TtpcNJ3XAzx3Gq8sWRzJaVajRs0uVxA2YAkdb1jm2YkPz4G6egUFAyA3n5vtEIZefPk5Wa4UXbKuS5fKkJWdgA==}
    engines: {node: '>=10'}

  eslint-config-prettier@8.10.0:
    resolution: {integrity: sha512-SM8AMJdeQqRYT9O9zguiruQZaN7+z+E4eAP9oiLNGKMtomwaB1E9dcgUD6ZAn/eQAb52USbvezbiljfZUhbJcg==}
    hasBin: true
    peerDependencies:
      eslint: '>=7.0.0'

  eslint-plugin-react@7.37.5:
    resolution: {integrity: sha512-Qteup0SqU15kdocexFNAJMvCJEfa2xUKNV4CC1xsVMrIIqEy3SQ/rqyxCWNzfrd3/ldy6HMlD2e0JDVpDg2qIA==}
    engines: {node: '>=4'}
    peerDependencies:
      eslint: ^3 || ^4 || ^5 || ^6 || ^7 || ^8 || ^9.7

  eslint-scope@8.4.0:
    resolution: {integrity: sha512-sNXOfKCn74rt8RICKMvJS7XKV/Xk9kA7DyJr8mJik3S7Cwgy3qlkkmyS2uQB3jiJg6VNdZd/pDBJu0nvG2NlTg==}
    engines: {node: ^18.18.0 || ^20.9.0 || >=21.1.0}

  eslint-visitor-keys@3.4.3:
    resolution: {integrity: sha512-wpc+LXeiyiisxPlEkUzU6svyS1frIO3Mgxj1fdy7Pm8Ygzguax2N3Fa/D/ag1WqbOprdI+uY6wMUl8/a2G+iag==}
    engines: {node: ^12.22.0 || ^14.17.0 || >=16.0.0}

  eslint-visitor-keys@4.2.1:
    resolution: {integrity: sha512-Uhdk5sfqcee/9H/rCOJikYz67o0a2Tw2hGRPOG2Y1R2dg7brRe1uG0yaNQDHu+TO/uQPF/5eCapvYSmHUjt7JQ==}
    engines: {node: ^18.18.0 || ^20.9.0 || >=21.1.0}

  eslint@9.29.0:
    resolution: {integrity: sha512-GsGizj2Y1rCWDu6XoEekL3RLilp0voSePurjZIkxL3wlm5o5EC9VpgaP7lrCvjnkuLvzFBQWB3vWB3K5KQTveQ==}
    engines: {node: ^18.18.0 || ^20.9.0 || >=21.1.0}
    hasBin: true
    peerDependencies:
      jiti: '*'
    peerDependenciesMeta:
      jiti:
        optional: true

  espree@10.4.0:
    resolution: {integrity: sha512-j6PAQ2uUr79PZhBjP5C5fhl8e39FmRnOjsD5lGnWrFU8i2G776tBK7+nP8KuQUTTyAZUwfQqXAgrVH5MbH9CYQ==}
    engines: {node: ^18.18.0 || ^20.9.0 || >=21.1.0}

  esquery@1.6.0:
    resolution: {integrity: sha512-ca9pw9fomFcKPvFLXhBKUK90ZvGibiGOvRJNbjljY7s7uq/5YO4BOzcYtJqExdx99rF6aAcnRxHmcUHcz6sQsg==}
    engines: {node: '>=0.10'}

  esrecurse@4.3.0:
    resolution: {integrity: sha512-KmfKL3b6G+RXvP8N1vr3Tq1kL/oCFgn2NYXEtqP8/L3pKapUA4G8cFVaoF3SU323CD4XypR/ffioHmkti6/Tag==}
    engines: {node: '>=4.0'}

  estraverse@5.3.0:
    resolution: {integrity: sha512-MMdARuVEQziNTeJD8DgMqmhwR11BRQ/cBP+pLtYdSTnf3MIO8fFeiINEbX36ZdNlfU/7A9f3gUw49B3oQsvwBA==}
    engines: {node: '>=4.0'}

  estree-walker@3.0.3:
    resolution: {integrity: sha512-7RUKfXgSMMkzt6ZuXmqapOurLGPPfgj6l9uRZ7lRGolvk0y2yocc35LdcxKC5PQZdn2DMqioAQ2NoWcrTKmm6g==}

  esutils@2.0.3:
    resolution: {integrity: sha512-kVscqXk4OCp68SZ0dkgEKVi6/8ij300KBWTJq32P/dYeWTSwK41WyTxalN1eRmA5Z9UU/LX9D7FWSmV9SAYx6g==}
    engines: {node: '>=0.10.0'}

  eventemitter3@4.0.7:
    resolution: {integrity: sha512-8guHBZCwKnFhYdHr2ysuRWErTwhoN2X8XELRlrRwpmfeY2jjuUN4taQMsULKUVo1K4DvZl+0pgfyoysHxvmvEw==}

  execa@8.0.1:
    resolution: {integrity: sha512-VyhnebXciFV2DESc+p6B+y0LjSm0krU4OgJN44qFAhBY0TJ+1V61tYD2+wHusZ6F9n5K+vl8k0sTy7PEfV4qpg==}
    engines: {node: '>=16.17'}

  fast-deep-equal@3.1.3:
    resolution: {integrity: sha512-f3qQ9oQy9j2AhBe/H9VC91wLmKBCCU/gDOnKNAYG5hswO7BLKj09Hc5HYNz9cGI++xlpDCIgDaitVs03ATR84Q==}

  fast-equals@5.2.2:
    resolution: {integrity: sha512-V7/RktU11J3I36Nwq2JnZEM7tNm17eBJz+u25qdxBZeCKiX6BkVSZQjwWIr+IobgnZy+ag73tTZgZi7tr0LrBw==}
    engines: {node: '>=6.0.0'}

  fast-glob@3.3.3:
    resolution: {integrity: sha512-7MptL8U0cqcFdzIzwOTHoilX9x5BrNqye7Z/LuC7kCMRio1EMSyqRK3BEAUD7sXRq4iT4AzTVuZdhgQ2TCvYLg==}
    engines: {node: '>=8.6.0'}

  fast-json-stable-stringify@2.1.0:
    resolution: {integrity: sha512-lhd/wF+Lk98HZoTCtlVraHtfh5XYijIjalXck7saUtuanSDyLMxnHhSXEDJqHxD7msR8D0uCmqlkwjCV8xvwHw==}

  fast-levenshtein@2.0.6:
    resolution: {integrity: sha512-DCXu6Ifhqcks7TZKY3Hxp3y6qphY5SJZmrWMDrKcERSOXWQdMhU9Ig/PYrzyw/ul9jOIyh0N4M0tbC5hodg8dw==}

  fastq@1.19.1:
    resolution: {integrity: sha512-GwLTyxkCXjXbxqIhTsMI2Nui8huMPtnxg7krajPJAjnEG/iiOS7i+zCtWGZR9G0NBKbXKh6X9m9UIsYX/N6vvQ==}

  fdir@6.4.6:
    resolution: {integrity: sha512-hiFoqpyZcfNm1yc4u8oWCf9A2c4D3QjCrks3zmoVKVxpQRzmPNar1hUJcBG2RQHvEVGDN+Jm81ZheVLAQMK6+w==}
    peerDependencies:
      picomatch: ^3 || ^4
    peerDependenciesMeta:
      picomatch:
        optional: true

  file-entry-cache@8.0.0:
    resolution: {integrity: sha512-XXTUwCvisa5oacNGRP9SfNtYBNAMi+RPwBFmblZEF7N7swHYQS6/Zfk7SRwx4D5j3CH211YNRco1DEMNVfZCnQ==}
    engines: {node: '>=16.0.0'}

  fill-range@7.1.1:
    resolution: {integrity: sha512-YsGpe3WHLK8ZYi4tWDg2Jy3ebRz2rXowDxnld4bkQB00cc/1Zw9AWnC0i9ztDJitivtQvaI9KaLyKrc+hBW0yg==}
    engines: {node: '>=8'}

  find-up@5.0.0:
    resolution: {integrity: sha512-78/PXT1wlLLDgTzDs7sjq9hzz0vXD+zn+7wypEe4fXQxCmdmqfGsEPQxmiCSQI3ajFV91bVSsvNtrJRiW6nGng==}
    engines: {node: '>=10'}

  flat-cache@4.0.1:
    resolution: {integrity: sha512-f7ccFPK3SXFHpx15UIGyRJ/FJQctuKZ0zVuN3frBo4HnK3cay9VEW0R6yPYFHC0AgqhukPzKjq22t5DmAyqGyw==}
    engines: {node: '>=16'}

  flatted@3.3.3:
    resolution: {integrity: sha512-GX+ysw4PBCz0PzosHDepZGANEuFCMLrnRTiEy9McGjmkCQYwRq4A/X786G/fjM/+OjsWSU1ZrY5qyARZmO/uwg==}

  for-each@0.3.5:
    resolution: {integrity: sha512-dKx12eRCVIzqCxFGplyFKJMPvLEWgmNtUrpTiJIR5u97zEhRG8ySrtboPHZXx7daLxQVrl643cTzbab2tkQjxg==}
    engines: {node: '>= 0.4'}

  foreground-child@3.3.1:
    resolution: {integrity: sha512-gIXjKqtFuWEgzFRJA9WCQeSJLZDjgJUOMCMzxtvFq/37KojM1BFGufqsCy0r4qSQmYLsZYMeyRqzIWOMup03sw==}
    engines: {node: '>=14'}

  form-data@4.0.3:
    resolution: {integrity: sha512-qsITQPfmvMOSAdeyZ+12I1c+CKSstAFAwu+97zrnWAbIr5u8wfsExUzCesVLC8NgHuRUqNN4Zy6UPWUTRGslcA==}
    engines: {node: '>= 6'}

  fraction.js@4.3.7:
    resolution: {integrity: sha512-ZsDfxO51wGAXREY55a7la9LScWpwv9RxIrYABrlvOFBlH/ShPnrtsXeuUIfXKKOVicNxQ+o8JTbJvjS4M89yew==}

  framer-motion@10.18.0:
    resolution: {integrity: sha512-oGlDh1Q1XqYPksuTD/usb0I70hq95OUzmL9+6Zd+Hs4XV0oaISBa/UUMSjYiq6m8EUF32132mOJ8xVZS+I0S6w==}
    peerDependencies:
      react: ^18.0.0
      react-dom: ^18.0.0
    peerDependenciesMeta:
      react:
        optional: true
      react-dom:
        optional: true

  fs.realpath@1.0.0:
    resolution: {integrity: sha512-OO0pH2lK6a0hZnAdau5ItzHPI6pUlvI7jMVnxUQRtw4owF2wk8lOSabtGDCTP4Ggrg2MbGnWO9X8K1t4+fGMDw==}

  fsevents@2.3.3:
    resolution: {integrity: sha512-5xoDfX+fL7faATnagmWPpbFtwh/R77WmMMqqHGS65C3vvB0YHrgF+B1YmZ3441tMj5n63k0212XNoJwzlhffQw==}
    engines: {node: ^8.16.0 || ^10.6.0 || >=11.0.0}
    os: [darwin]

  function-bind@1.1.2:
    resolution: {integrity: sha512-7XHNxH7qX9xG5mIwxkhumTox/MIRNcOgDrxWsMt2pAr23WHp6MrRlN7FBSFpCpr+oVO0F744iUgR82nJMfG2SA==}

  function.prototype.name@1.1.8:
    resolution: {integrity: sha512-e5iwyodOHhbMr/yNrc7fDYG4qlbIvI5gajyzPnb5TCwyhjApznQh1BMFou9b30SevY43gCJKXycoCBjMbsuW0Q==}
    engines: {node: '>= 0.4'}

  functions-have-names@1.2.3:
    resolution: {integrity: sha512-xckBUXyTIqT97tq2x2AMb+g163b5JFysYk0x4qxNFwbfQkmNZoiRHb6sPzI9/QV33WeuvVYBUIiD4NzNIyqaRQ==}

  gensync@1.0.0-beta.2:
    resolution: {integrity: sha512-3hN7NaskYvMDLQY55gnW3NQ+mesEAepTqlg+VEbj7zzqEMBVNhzcGYYeqFo/TlYz6eQiFcp1HcsCZO+nGgS8zg==}
    engines: {node: '>=6.9.0'}

  get-caller-file@2.0.5:
    resolution: {integrity: sha512-DyFP3BM/3YHTQOCUL/w0OZHR0lpKeGrxotcHWcqNEdnltqFwXVfhEBQ94eIo34AfQpo0rGki4cyIiftY06h2Fg==}
    engines: {node: 6.* || 8.* || >= 10.*}

  get-func-name@2.0.2:
    resolution: {integrity: sha512-8vXOvuE167CtIc3OyItco7N/dpRtBbYOsPsXCz7X/PMnlGjYjSGuZJgM1Y7mmew7BKf9BqvLX2tnOVy1BBUsxQ==}

  get-intrinsic@1.3.0:
    resolution: {integrity: sha512-9fSjSaos/fRIVIp+xSJlE6lfwhES7LNtKaCBIamHsjr2na1BiABJPo0mOjjz8GJDURarmCPGqaiVg5mfjb98CQ==}
    engines: {node: '>= 0.4'}

  get-proto@1.0.1:
    resolution: {integrity: sha512-sTSfBjoXBp89JvIKIefqw7U2CCebsc74kiY6awiGogKtoSGbgjYE/G/+l9sF3MWFPNc9IcoOC4ODfKHfxFmp0g==}
    engines: {node: '>= 0.4'}

  get-stream@8.0.1:
    resolution: {integrity: sha512-VaUJspBffn/LMCJVoMvSAdmscJyS1auj5Zulnn5UoYcY531UWmdwhRWkcGKnGU93m5HSXP9LP2usOryrBtQowA==}
    engines: {node: '>=16'}

  get-symbol-description@1.1.0:
    resolution: {integrity: sha512-w9UMqWwJxHNOvoNzSJ2oPF5wvYcvP7jUvYzhp67yEhTi17ZDBBC1z9pTdGuzjD+EFIqLSYRweZjqfiPzQ06Ebg==}
    engines: {node: '>= 0.4'}

  glob-parent@5.1.2:
    resolution: {integrity: sha512-AOIgSQCepiJYwP3ARnGx+5VnTu2HBYdzbGP45eLw1vr3zB3vZLeyed1sC9hnbcOc9/SrMyM5RPQrkGz4aS9Zow==}
    engines: {node: '>= 6'}

  glob-parent@6.0.2:
    resolution: {integrity: sha512-XxwI8EOhVQgWp6iDL+3b0r86f4d6AX6zSU55HfB4ydCEuXLXc5FcYeOu+nnGftS4TEju/11rt4KJPTMgbfmv4A==}
    engines: {node: '>=10.13.0'}

  glob@10.4.5:
    resolution: {integrity: sha512-7Bv8RF0k6xjo7d4A/PxYLbUCfb6c+Vpd2/mB2yRDlew7Jb5hEXiCD9ibfO7wpk8i4sevK6DFny9h7EYbM3/sHg==}
    hasBin: true

  glob@7.2.3:
    resolution: {integrity: sha512-nFR0zLpU2YCaRxwoCJvL6UvCH2JFyFVIvwTLsIf21AuHlMskA1hhTdk+LlYJtOlYt9v6dvszD2BGRqBL+iQK9Q==}
    deprecated: Glob versions prior to v9 are no longer supported

  globals@11.12.0:
    resolution: {integrity: sha512-WOBp/EEGUiIsJSp7wcv/y6MO+lV9UoncWqxuFfm8eBwzWNgyfBd6Gz+IeKQ9jCmyhoH99g15M3T+QaVHFjizVA==}
    engines: {node: '>=4'}

  globals@14.0.0:
    resolution: {integrity: sha512-oahGvuMGQlPw/ivIYBjVSrWAfWLBeku5tpPE2fOPLi+WHffIWbuh2tCjhyQhTBPMf5E9jDEH4FOmTYgYwbKwtQ==}
    engines: {node: '>=18'}

  globals@16.2.0:
    resolution: {integrity: sha512-O+7l9tPdHCU320IigZZPj5zmRCFG9xHmx9cU8FqU2Rp+JN714seHV+2S9+JslCpY4gJwU2vOGox0wzgae/MCEg==}
    engines: {node: '>=18'}

  globalthis@1.0.4:
    resolution: {integrity: sha512-DpLKbNU4WylpxJykQujfCcwYWiV/Jhm50Goo0wrVILAv5jOr9d+H+UR3PhSCD2rCCEIg0uc+G+muBTwD54JhDQ==}
    engines: {node: '>= 0.4'}

  gopd@1.2.0:
    resolution: {integrity: sha512-ZUKRh6/kUFoAiTAtTYPZJ3hw9wNxx+BIBOijnlG9PnrJsCcSjs1wyyD6vJpaYtgnzDrKYRSqf3OO6Rfa93xsRg==}
    engines: {node: '>= 0.4'}

  graphemer@1.4.0:
    resolution: {integrity: sha512-EtKwoO6kxCL9WO5xipiHTZlSzBm7WLT627TqC/uVRd0HKmq8NXyebnNYxDoBi7wt8eTWrUrKXCOVaFq9x1kgag==}

  has-bigints@1.1.0:
    resolution: {integrity: sha512-R3pbpkcIqv2Pm3dUwgjclDRVmWpTJW2DcMzcIhEXEx1oh/CEMObMm3KLmRJOdvhM7o4uQBnwr8pzRK2sJWIqfg==}
    engines: {node: '>= 0.4'}

  has-flag@4.0.0:
    resolution: {integrity: sha512-EykJT/Q1KjTWctppgIAgfSO0tKVuZUjhgMr17kqTumMl6Afv3EISleU7qZUzoXDFTAHTDC4NOoG/ZxU3EvlMPQ==}
    engines: {node: '>=8'}

  has-property-descriptors@1.0.2:
    resolution: {integrity: sha512-55JNKuIW+vq4Ke1BjOTjM2YctQIvCT7GFzHwmfZPGo5wnrgkid0YQtnAleFSqumZm4az3n2BS+erby5ipJdgrg==}

  has-proto@1.2.0:
    resolution: {integrity: sha512-KIL7eQPfHQRC8+XluaIw7BHUwwqL19bQn4hzNgdr+1wXoU0KKj6rufu47lhY7KbJR2C6T6+PfyN0Ea7wkSS+qQ==}
    engines: {node: '>= 0.4'}

  has-symbols@1.1.0:
    resolution: {integrity: sha512-1cDNdwJ2Jaohmb3sg4OmKaMBwuC48sYni5HUw2DvsC8LjGTLK9h+eb1X6RyuOHe4hT0ULCW68iomhjUoKUqlPQ==}
    engines: {node: '>= 0.4'}

  has-tostringtag@1.0.2:
    resolution: {integrity: sha512-NqADB8VjPFLM2V0VvHUewwwsw0ZWBaIdgo+ieHtK3hasLz4qeCRjYcqfB6AQrBggRKppKF8L52/VqdVsO47Dlw==}
    engines: {node: '>= 0.4'}

  hasown@2.0.2:
    resolution: {integrity: sha512-0hJU9SCPvmMzIBdZFqNPXWa6dqh7WdH0cII9y+CyS8rG3nL48Bclra9HmKhVVUHyPWNH5Y7xDwAB7bfgSjkUMQ==}
    engines: {node: '>= 0.4'}

  html-encoding-sniffer@3.0.0:
    resolution: {integrity: sha512-oWv4T4yJ52iKrufjnyZPkrN0CH3QnrUqdB6In1g5Fe1mia8GmF36gnfNySxoZtxD5+NmYw1EElVXiBk93UeskA==}
    engines: {node: '>=12'}

  html-escaper@2.0.2:
    resolution: {integrity: sha512-H2iMtd0I4Mt5eYiapRdIDjp+XzelXQ0tFE4JS7YFwFevXXMmOp9myNrUvCg0D6ws8iqkRPBfKHgbwig1SmlLfg==}

  http-proxy-agent@5.0.0:
    resolution: {integrity: sha512-n2hY8YdoRE1i7r6M0w9DIw5GgZN0G25P8zLCRQ8rjXtTU3vsNFBI/vWK/UIeE6g5MUUz6avwAPXmL6Fy9D/90w==}
    engines: {node: '>= 6'}

  https-proxy-agent@5.0.1:
    resolution: {integrity: sha512-dFcAjpTQFgoLMzC2VwU+C/CbS7uRL0lWmxDITmqm7C+7F0Odmj6s9l6alZc6AELXhrnggM2CeWSXHGOdX2YtwA==}
    engines: {node: '>= 6'}

  human-signals@5.0.0:
    resolution: {integrity: sha512-AXcZb6vzzrFAUE61HnN4mpLqd/cSIwNQjtNWR0euPm6y0iqx3G4gOXaIDdtdDwZmhwe82LA6+zinmW4UBWVePQ==}
    engines: {node: '>=16.17.0'}

  iconv-lite@0.6.3:
    resolution: {integrity: sha512-4fCk79wshMdzMp2rH06qWrJE4iolqLhCUH+OiuIgU++RB0+94NlDL81atO7GX55uUKueo0txHNtvEyI6D7WdMw==}
    engines: {node: '>=0.10.0'}

  ignore@5.3.2:
    resolution: {integrity: sha512-hsBTNUqQTDwkWtcdYI2i06Y/nUBEsNEDJKjWdigLvegy8kDuJAS8uRlpkkcQpyEXL0Z/pjDy5HBmMjRCJ2gq+g==}
    engines: {node: '>= 4'}

  ignore@7.0.5:
    resolution: {integrity: sha512-Hs59xBNfUIunMFgWAbGX5cq6893IbWg4KnrjbYwX3tx0ztorVgTDA6B2sxf8ejHJ4wz8BqGUMYlnzNBer5NvGg==}
    engines: {node: '>= 4'}

  import-fresh@3.3.1:
    resolution: {integrity: sha512-TR3KfrTZTYLPB6jUjfx6MF9WcWrHL9su5TObK4ZkYgBdWKPOFoSoQIdEuTuR82pmtxH2spWG9h6etwfr1pLBqQ==}
    engines: {node: '>=6'}

  imurmurhash@0.1.4:
    resolution: {integrity: sha512-JmXMZ6wuvDmLiHEml9ykzqO6lwFbof0GG4IkcGaENdCRDDmMVnny7s5HsIgHCbaq0w2MyPhDqkhTUgS2LU2PHA==}
    engines: {node: '>=0.8.19'}

  indent-string@4.0.0:
    resolution: {integrity: sha512-EdDDZu4A2OyIK7Lr/2zG+w5jmbuk1DVBnEwREQvBzspBJkCEbRa8GxU1lghYcaGJCnRWibjDXlq779X1/y5xwg==}
    engines: {node: '>=8'}

  inflight@1.0.6:
    resolution: {integrity: sha512-k92I/b08q4wvFscXCLvqfsHCrjrF7yiXsQuIVvVE7N82W3+aqpzuUdBbfhWcy/FZR3/4IgflMgKLOsvPDrGCJA==}
    deprecated: This module is not supported, and leaks memory. Do not use it. Check out lru-cache if you want a good and tested way to coalesce async requests by a key value, which is much more comprehensive and powerful.

  inherits@2.0.4:
    resolution: {integrity: sha512-k/vGaX4/Yla3WzyMCvTQOXYeIHvqOKtnqBduzTHpzpQZzAskKMhZ2K+EnBiSM9zGSoIFeMpXKxa4dYeZIQqewQ==}

  internal-slot@1.1.0:
    resolution: {integrity: sha512-4gd7VpWNQNB4UKKCFFVcp1AVv+FMOgs9NKzjHKusc8jTMhd5eL1NqQqOpE0KzMds804/yHlglp3uxgluOqAPLw==}
    engines: {node: '>= 0.4'}

  internmap@2.0.3:
    resolution: {integrity: sha512-5Hh7Y1wQbvY5ooGgPbDaL5iYLAPzMTUrjMulskHLH6wnv/A+1q5rgEaiuqEjB+oxGXIVZs1FF+R/KPN3ZSQYYg==}
    engines: {node: '>=12'}

  is-array-buffer@3.0.5:
    resolution: {integrity: sha512-DDfANUiiG2wC1qawP66qlTugJeL5HyzMpfr8lLK+jMQirGzNod0B12cFB/9q838Ru27sBwfw78/rdoU7RERz6A==}
    engines: {node: '>= 0.4'}

  is-async-function@2.1.1:
    resolution: {integrity: sha512-9dgM/cZBnNvjzaMYHVoxxfPj2QXt22Ev7SuuPrs+xav0ukGB0S6d4ydZdEiM48kLx5kDV+QBPrpVnFyefL8kkQ==}
    engines: {node: '>= 0.4'}

  is-bigint@1.1.0:
    resolution: {integrity: sha512-n4ZT37wG78iz03xPRKJrHTdZbe3IicyucEtdRsV5yglwc3GyUfbAfpSeD0FJ41NbUNSt5wbhqfp1fS+BgnvDFQ==}
    engines: {node: '>= 0.4'}

  is-binary-path@2.1.0:
    resolution: {integrity: sha512-ZMERYes6pDydyuGidse7OsHxtbI7WVeUEozgR/g7rd0xUimYNlvZRE/K2MgZTjWy725IfelLeVcEM97mmtRGXw==}
    engines: {node: '>=8'}

  is-boolean-object@1.2.2:
    resolution: {integrity: sha512-wa56o2/ElJMYqjCjGkXri7it5FbebW5usLw/nPmCMs5DeZ7eziSYZhSmPRn0txqeW4LnAmQQU7FgqLpsEFKM4A==}
    engines: {node: '>= 0.4'}

  is-callable@1.2.7:
    resolution: {integrity: sha512-1BC0BVFhS/p0qtw6enp8e+8OD0UrK0oFLztSjNzhcKA3WDuJxxAPXzPuPtKkjEY9UUoEWlX/8fgKeu2S8i9JTA==}
    engines: {node: '>= 0.4'}

  is-core-module@2.16.1:
    resolution: {integrity: sha512-UfoeMA6fIJ8wTYFEUjelnaGI67v6+N7qXJEvQuIGa99l4xsCruSYOVSQ0uPANn4dAzm8lkYPaKLrrijLq7x23w==}
    engines: {node: '>= 0.4'}

  is-data-view@1.0.2:
    resolution: {integrity: sha512-RKtWF8pGmS87i2D6gqQu/l7EYRlVdfzemCJN/P3UOs//x1QE7mfhvzHIApBTRf7axvT6DMGwSwBXYCT0nfB9xw==}
    engines: {node: '>= 0.4'}

  is-date-object@1.1.0:
    resolution: {integrity: sha512-PwwhEakHVKTdRNVOw+/Gyh0+MzlCl4R6qKvkhuvLtPMggI1WAHt9sOwZxQLSGpUaDnrdyDsomoRgNnCfKNSXXg==}
    engines: {node: '>= 0.4'}

  is-docker@2.2.1:
    resolution: {integrity: sha512-F+i2BKsFrH66iaUFc0woD8sLy8getkwTwtOBjvs56Cx4CgJDeKQeqfz8wAYiSb8JOprWhHH5p77PbmYCvvUuXQ==}
    engines: {node: '>=8'}
    hasBin: true

  is-extglob@2.1.1:
    resolution: {integrity: sha512-SbKbANkN603Vi4jEZv49LeVJMn4yGwsbzZworEoyEiutsN3nJYdbO36zfhGJ6QEDpOZIFkDtnq5JRxmvl3jsoQ==}
    engines: {node: '>=0.10.0'}

  is-finalizationregistry@1.1.1:
    resolution: {integrity: sha512-1pC6N8qWJbWoPtEjgcL2xyhQOP491EQjeUo3qTKcmV8YSDDJrOepfG8pcC7h/QgnQHYSv0mJ3Z/ZWxmatVrysg==}
    engines: {node: '>= 0.4'}

  is-fullwidth-code-point@3.0.0:
    resolution: {integrity: sha512-zymm5+u+sCsSWyD9qNaejV3DFvhCKclKdizYaJUuHA83RLjb7nSuGnddCHGv0hk+KY7BMAlsWeK4Ueg6EV6XQg==}
    engines: {node: '>=8'}

  is-generator-function@1.1.0:
    resolution: {integrity: sha512-nPUB5km40q9e8UfN/Zc24eLlzdSf9OfKByBw9CIdw4H1giPMeA0OIJvbchsCu4npfI2QcMVBsGEBHKZ7wLTWmQ==}
    engines: {node: '>= 0.4'}

  is-glob@4.0.3:
    resolution: {integrity: sha512-xelSayHH36ZgE7ZWhli7pW34hNbNl8Ojv5KVmkJD4hBdD3th8Tfk9vYasLM+mXWOZhFkgZfxhLSnrwRr4elSSg==}
    engines: {node: '>=0.10.0'}

  is-map@2.0.3:
    resolution: {integrity: sha512-1Qed0/Hr2m+YqxnM09CjA2d/i6YZNfF6R2oRAOj36eUdS6qIV/huPJNSEpKbupewFs+ZsJlxsjjPbc0/afW6Lw==}
    engines: {node: '>= 0.4'}

  is-negative-zero@2.0.3:
    resolution: {integrity: sha512-5KoIu2Ngpyek75jXodFvnafB6DJgr3u8uuK0LEZJjrU19DrMD3EVERaR8sjz8CCGgpZvxPl9SuE1GMVPFHx1mw==}
    engines: {node: '>= 0.4'}

  is-number-object@1.1.1:
    resolution: {integrity: sha512-lZhclumE1G6VYD8VHe35wFaIif+CTy5SJIi5+3y4psDgWu4wPDoBhF8NxUOinEc7pHgiTsT6MaBb92rKhhD+Xw==}
    engines: {node: '>= 0.4'}

  is-number@7.0.0:
    resolution: {integrity: sha512-41Cifkg6e8TylSpdtTpeLVMqvSBEVzTttHvERD741+pnZ8ANv0004MRL43QKPDlK9cGvNp6NZWZUBlbGXYxxng==}
    engines: {node: '>=0.12.0'}

  is-potential-custom-element-name@1.0.1:
    resolution: {integrity: sha512-bCYeRA2rVibKZd+s2625gGnGF/t7DSqDs4dP7CrLA1m7jKWz6pps0LpYLJN8Q64HtmPKJ1hrN3nzPNKFEKOUiQ==}

  is-regex@1.2.1:
    resolution: {integrity: sha512-MjYsKHO5O7mCsmRGxWcLWheFqN9DJ/2TmngvjKXihe6efViPqc274+Fx/4fYj/r03+ESvBdTXK0V6tA3rgez1g==}
    engines: {node: '>= 0.4'}

  is-set@2.0.3:
    resolution: {integrity: sha512-iPAjerrse27/ygGLxw+EBR9agv9Y6uLeYVJMu+QNCoouJ1/1ri0mGrcWpfCqFZuzzx3WjtwxG098X+n4OuRkPg==}
    engines: {node: '>= 0.4'}

  is-shared-array-buffer@1.0.4:
    resolution: {integrity: sha512-ISWac8drv4ZGfwKl5slpHG9OwPNty4jOWPRIhBpxOoD+hqITiwuipOQ2bNthAzwA3B4fIjO4Nln74N0S9byq8A==}
    engines: {node: '>= 0.4'}

  is-stream@3.0.0:
    resolution: {integrity: sha512-LnQR4bZ9IADDRSkvpqMGvt/tEJWclzklNgSw48V5EAaAeDd6qGvN8ei6k5p0tvxSR171VmGyHuTiAOfxAbr8kA==}
    engines: {node: ^12.20.0 || ^14.13.1 || >=16.0.0}

  is-string@1.1.1:
    resolution: {integrity: sha512-BtEeSsoaQjlSPBemMQIrY1MY0uM6vnS1g5fmufYOtnxLGUZM2178PKbhsk7Ffv58IX+ZtcvoGwccYsh0PglkAA==}
    engines: {node: '>= 0.4'}

  is-symbol@1.1.1:
    resolution: {integrity: sha512-9gGx6GTtCQM73BgmHQXfDmLtfjjTUDSyoxTCbp5WtoixAhfgsDirWIcVQ/IHpvI5Vgd5i/J5F7B9cN/WlVbC/w==}
    engines: {node: '>= 0.4'}

  is-typed-array@1.1.15:
    resolution: {integrity: sha512-p3EcsicXjit7SaskXHs1hA91QxgTw46Fv6EFKKGS5DRFLD8yKnohjF3hxoju94b/OcMZoQukzpPpBE9uLVKzgQ==}
    engines: {node: '>= 0.4'}

  is-weakmap@2.0.2:
    resolution: {integrity: sha512-K5pXYOm9wqY1RgjpL3YTkF39tni1XajUIkawTLUo9EZEVUFga5gSQJF8nNS7ZwJQ02y+1YCNYcMh+HIf1ZqE+w==}
    engines: {node: '>= 0.4'}

  is-weakref@1.1.1:
    resolution: {integrity: sha512-6i9mGWSlqzNMEqpCp93KwRS1uUOodk2OJ6b+sq7ZPDSy2WuI5NFIxp/254TytR8ftefexkWn5xNiHUNpPOfSew==}
    engines: {node: '>= 0.4'}

  is-weakset@2.0.4:
    resolution: {integrity: sha512-mfcwb6IzQyOKTs84CQMrOwW4gQcaTOAWJ0zzJCl2WSPDrWk/OzDaImWFH3djXhb24g4eudZfLRozAvPGw4d9hQ==}
    engines: {node: '>= 0.4'}

  is-wsl@2.2.0:
    resolution: {integrity: sha512-fKzAra0rGJUUBwGBgNkHZuToZcn+TtXHpeCgmkMJMMYx1sQDYaCSyjJBSCa2nH1DGm7s3n1oBnohoVTBaN7Lww==}
    engines: {node: '>=8'}

  isarray@2.0.5:
    resolution: {integrity: sha512-xHjhDr3cNBK0BzdUJSPXZntQUx/mwMS5Rw4A7lPJ90XGAO6ISP/ePDNuo0vhqOZU+UD5JoodwCAAoZQd3FeAKw==}

  isexe@2.0.0:
    resolution: {integrity: sha512-RHxMLp9lnKHGHRng9QFhRCMbYAcVpn69smSGcq3f36xjgVVWThj4qqLbTLlq7Ssj8B+fIQ1EuCEGI2lKsyQeIw==}

  istanbul-lib-coverage@3.2.2:
    resolution: {integrity: sha512-O8dpsF+r0WV/8MNRKfnmrtCWhuKjxrq2w+jpzBL5UZKTi2LeVWnWOmWRxFlesJONmc+wLAGvKQZEOanko0LFTg==}
    engines: {node: '>=8'}

  istanbul-lib-report@3.0.1:
    resolution: {integrity: sha512-GCfE1mtsHGOELCU8e/Z7YWzpmybrx/+dSTfLrvY8qRmaY6zXTKWn6WQIjaAFw069icm6GVMNkgu0NzI4iPZUNw==}
    engines: {node: '>=10'}

  istanbul-lib-source-maps@5.0.6:
    resolution: {integrity: sha512-yg2d+Em4KizZC5niWhQaIomgf5WlL4vOOjZ5xGCmF8SnPE/mDWWXgvRExdcpCgh9lLRRa1/fSYp2ymmbJ1pI+A==}
    engines: {node: '>=10'}

  istanbul-reports@3.1.7:
    resolution: {integrity: sha512-BewmUXImeuRk2YY0PVbxgKAysvhRPUQE0h5QRM++nVWyubKGV0l8qQ5op8+B2DOmwSe63Jivj0BjkPQVf8fP5g==}
    engines: {node: '>=8'}

  iterator.prototype@1.1.5:
    resolution: {integrity: sha512-H0dkQoCa3b2VEeKQBOxFph+JAbcrQdE7KC0UkqwpLmv2EC4P41QXP+rqo9wYodACiG5/WM5s9oDApTU8utwj9g==}
    engines: {node: '>= 0.4'}

  jackspeak@3.4.3:
    resolution: {integrity: sha512-OGlZQpz2yfahA/Rd1Y8Cd9SIEsqvXkLVoSw/cgwhnhFMDbsQFeZYoJJ7bIZBS9BcamUW96asq/npPWugM+RQBw==}

  jiti@1.21.7:
    resolution: {integrity: sha512-/imKNG4EbWNrVjoNC/1H5/9GFy+tqjGBHCaSsN+P2RnPqjsLmv6UD3Ej+Kj8nBWaRAwyk7kK5ZUc+OEatnTR3A==}
    hasBin: true

  js-tokens@4.0.0:
    resolution: {integrity: sha512-RdJUflcE3cUzKiMqQgsCu06FPu9UdIJO0beYbPhHN4k6apgJtifcoCtT9bcxOpYBtpD2kCM6Sbzg4CausW/PKQ==}

  js-tokens@9.0.1:
    resolution: {integrity: sha512-mxa9E9ITFOt0ban3j6L5MpjwegGz6lBQmM1IJkWeBZGcMxto50+eWdjC/52xDbS2vy0k7vIMK0Fe2wfL9OQSpQ==}

  js-yaml@4.1.0:
    resolution: {integrity: sha512-wpxZs9NoxZaJESJGIZTyDEaYpl0FKSA+FB9aJiyemKhMwkxQg63h4T1KJgUGHpTqPDNRcmmYLugrRjJlBtWvRA==}
    hasBin: true

  jsdom@22.1.0:
    resolution: {integrity: sha512-/9AVW7xNbsBv6GfWho4TTNjEo9fe6Zhf9O7s0Fhhr3u+awPwAJMKwAMXnkk5vBxflqLW9hTHX/0cs+P3gW+cQw==}
    engines: {node: '>=16'}
    peerDependencies:
      canvas: ^2.5.0
    peerDependenciesMeta:
      canvas:
        optional: true

  jsesc@3.1.0:
    resolution: {integrity: sha512-/sM3dO2FOzXjKQhJuo0Q173wf2KOo8t4I8vHy6lF9poUp7bKT0/NHE8fPX23PwfhnykfqnC2xRxOnVw5XuGIaA==}
    engines: {node: '>=6'}
    hasBin: true

  json-buffer@3.0.1:
    resolution: {integrity: sha512-4bV5BfR2mqfQTJm+V5tPPdf+ZpuhiIvTuAB5g8kcrXOZpTT/QwwVRWBywX1ozr6lEuPdbHxwaJlm9G6mI2sfSQ==}

  json-schema-traverse@0.4.1:
    resolution: {integrity: sha512-xbbCH5dCYU5T8LcEhhuh7HJ88HXuW3qsI3Y0zOZFKfZEHcpWiHU/Jxzk629Brsab/mMiHQti9wMP+845RPe3Vg==}

  json-stable-stringify-without-jsonify@1.0.1:
    resolution: {integrity: sha512-Bdboy+l7tA3OGW6FjyFHWkP5LuByj1Tk33Ljyq0axyzdk9//JSi2u3fP1QSmd1KNwq6VOKYGlAu87CisVir6Pw==}

  json5@2.2.3:
    resolution: {integrity: sha512-XmOWe7eyHYH14cLdVPoyg+GOH3rYX++KpzrylJwSW98t3Nk+U8XOl8FWKOgwtzdb8lXGf6zYwDUzeHMWfxasyg==}
    engines: {node: '>=6'}
    hasBin: true

  jsx-ast-utils@3.3.5:
    resolution: {integrity: sha512-ZZow9HBI5O6EPgSJLUb8n2NKgmVWTwCvHGwFuJlMjvLFqlGG6pjirPhtdsseaLZjSibD8eegzmYpUZwoIlj2cQ==}
    engines: {node: '>=4.0'}

  keyv@4.5.4:
    resolution: {integrity: sha512-oxVHkHR/EJf2CNXnWxRLW6mg7JyCCUcG0DtEGmL2ctUo1PNTin1PUil+r/+4r5MpVgC/fn1kjsx7mjSujKqIpw==}

  levn@0.4.1:
    resolution: {integrity: sha512-+bT2uH4E5LGE7h/n3evcS/sQlJXCpIp6ym8OWJ5eV6+67Dsql/LaaT7qJBAt2rzfoa/5QBGBhxDix1dMt2kQKQ==}
    engines: {node: '>= 0.8.0'}

  lilconfig@3.1.3:
    resolution: {integrity: sha512-/vlFKAoH5Cgt3Ie+JLhRbwOsCQePABiU3tJ1egGvyQ+33R/vcwM2Zl2QR/LzjsBeItPt3oSVXapn+m4nQDvpzw==}
    engines: {node: '>=14'}

  lines-and-columns@1.2.4:
    resolution: {integrity: sha512-7ylylesZQ/PV29jhEDl3Ufjo6ZX7gCqJr5F7PKrqc93v7fzSymt1BpwEU8nAUXs8qzzvqhbjhK5QZg6Mt/HkBg==}

  local-pkg@0.5.1:
    resolution: {integrity: sha512-9rrA30MRRP3gBD3HTGnC6cDFpaE1kVDWxWgqWJUN0RvDNAo+Nz/9GxB+nHOH0ifbVFy0hSA1V6vFDvnx54lTEQ==}
    engines: {node: '>=14'}

  locate-path@6.0.0:
    resolution: {integrity: sha512-iPZK6eYjbxRu3uB4/WZ3EsEIMJFMqAoopl3R+zuq0UjcAm/MO6KCweDgPfP3elTztoKP3KtnVHxTn2NHBSDVUw==}
    engines: {node: '>=10'}

  lodash.castarray@4.4.0:
    resolution: {integrity: sha512-aVx8ztPv7/2ULbArGJ2Y42bG1mEQ5mGjpdvrbJcJFU3TbYybe+QlLS4pst9zV52ymy2in1KpFPiZnAOATxD4+Q==}

  lodash.isplainobject@4.0.6:
    resolution: {integrity: sha512-oSXzaWypCMHkPC3NvBEaPHf0KsA5mvPrOPgQWDsbg8n7orZ290M0BmC/jgRZ4vcJ6DTAhjrsSYgdsW/F+MFOBA==}

  lodash.merge@4.6.2:
    resolution: {integrity: sha512-0KpjqXRVvrYyCsX1swR/XTK0va6VQkQM6MNo7PqW77ByjAhoARA8EfrP1N4+KlKj8YS0ZUCtRT/YUuhyYDujIQ==}

  lodash@4.17.21:
    resolution: {integrity: sha512-v2kDEe57lecTulaDIuNTPy3Ry4gLGJ6Z1O3vE1krgXZNrsQ+LFTGHVxVjcXPs17LhbZVGedAJv8XZ1tvj5FvSg==}

  loose-envify@1.4.0:
    resolution: {integrity: sha512-lyuxPGr/Wfhrlem2CL/UcnUc1zcqKAImBDzukY7Y5F/yQiNdko6+fRLevlw1HgMySw7f611UIY408EtxRSoK3Q==}
    hasBin: true

  loupe@2.3.7:
    resolution: {integrity: sha512-zSMINGVYkdpYSOBmLi0D1Uo7JU9nVdQKrHxC8eYlV+9YKK9WePqAlL7lSlorG/U2Fw1w0hTBmaa/jrQ3UbPHtA==}

  lru-cache@10.4.3:
    resolution: {integrity: sha512-JNAzZcXrCt42VGLuYz0zfAzDfAvJWW6AfYlDBQyDV5DClI2m5sAmK+OIO7s59XfsRsWHp02jAJrRadPRGTt6SQ==}

  lru-cache@5.1.1:
    resolution: {integrity: sha512-KpNARQA3Iwv+jTA0utUVVbrh+Jlrr1Fv0e56GGzAFOXN7dk/FviaDW8LHmK52DlcH4WP2n6gI8vN1aesBFgo9w==}

  lucide-react@0.484.0:
    resolution: {integrity: sha512-oZy8coK9kZzvqhSgfbGkPtTgyjpBvs3ukLgDPv14dSOZtBtboryWF5o8i3qen7QbGg7JhiJBz5mK1p8YoMZTLQ==}
    peerDependencies:
      react: ^16.5.1 || ^17.0.0 || ^18.0.0 || ^19.0.0

  lz-string@1.5.0:
    resolution: {integrity: sha512-h5bgJWpxJNswbU7qCrV0tIKQCaS3blPDrqKWx+QxzuzL1zGUzij9XCWLrSLsJPu5t+eWA/ycetzYAO5IOMcWAQ==}
    hasBin: true

  magic-string@0.30.17:
    resolution: {integrity: sha512-sNPKHvyjVf7gyjwS4xGTaW/mCnF8wnjtifKBEhxfZ7E/S8tQ0rssrwGNn6q8JH/ohItJfSQp9mBtQYuTlH5QnA==}

  magicast@0.3.5:
    resolution: {integrity: sha512-L0WhttDl+2BOsybvEOLK7fW3UA0OQ0IQ2d6Zl2x/a6vVRs3bAY0ECOSHHeL5jD+SbOpOCUEi0y1DgHEn9Qn1AQ==}

  make-dir@4.0.0:
    resolution: {integrity: sha512-hXdUTZYIVOt1Ex//jAQi+wTZZpUpwBj/0QsOzqegb3rGMMeJiSEu5xLHnYfBrRV4RH2+OCSOO95Is/7x1WJ4bw==}
    engines: {node: '>=10'}

  math-intrinsics@1.1.0:
    resolution: {integrity: sha512-/IXtbwEk5HTPyEwyKX6hGkYXxM9nbj64B+ilVJnC/R6B0pH5G4V3b0pVbL7DBj4tkhBAppbQUlf6F6Xl9LHu1g==}
    engines: {node: '>= 0.4'}

  merge-stream@2.0.0:
    resolution: {integrity: sha512-abv/qOcuPfk3URPfDzmZU1LKmuw8kT+0nIHvKrKgFrwifol/doWcdA4ZqsWQ8ENrFKkd67Mfpo/LovbIUsbt3w==}

  merge2@1.4.1:
    resolution: {integrity: sha512-8q7VEgMJW4J8tcfVPy8g09NcQwZdbwFEqhe/WZkoIzjn/3TGDwtOCYtXGxA3O8tPzpczCCDgv+P2P5y00ZJOOg==}
    engines: {node: '>= 8'}

  micromatch@4.0.8:
    resolution: {integrity: sha512-PXwfBhYu0hBCPw8Dn0E+WDYb7af3dSLVWKi3HGv84IdF4TyFoC0ysxFd0Goxw7nSv4T/PzEJQxsYsEiFCKo2BA==}
    engines: {node: '>=8.6'}

  mime-db@1.52.0:
    resolution: {integrity: sha512-sPU4uV7dYlvtWJxwwxHD0PuihVNiE7TyAbQ5SWxDCB9mUYvOgroQOwYQQOKPJ8CIbE+1ETVlOoK1UC2nU3gYvg==}
    engines: {node: '>= 0.6'}

  mime-types@2.1.35:
    resolution: {integrity: sha512-ZDY+bPm5zTTF+YpCrAU9nK0UgICYPT0QtT1NZWFv4s++TNkcgVaT0g6+4R2uI4MjQjzysHB1zxuWL50hzaeXiw==}
    engines: {node: '>= 0.6'}

  mimic-fn@4.0.0:
    resolution: {integrity: sha512-vqiC06CuhBTUdZH+RYl8sFrL096vA45Ok5ISO6sE/Mr1jRbGH4Csnhi8f3wKVl7x8mO4Au7Ir9D3Oyv1VYMFJw==}
    engines: {node: '>=12'}

  min-indent@1.0.1:
    resolution: {integrity: sha512-I9jwMn07Sy/IwOj3zVkVik2JTvgpaykDZEigL6Rx6N9LbMywwUSMtxET+7lVoDLLd3O3IXwJwvuuns8UB/HeAg==}
    engines: {node: '>=4'}

  mini-svg-data-uri@1.4.4:
    resolution: {integrity: sha512-r9deDe9p5FJUPZAk3A59wGH7Ii9YrjjWw0jmw/liSbHl2CHiyXj6FcDXDu2K3TjVAXqiJdaw3xxwlZZr9E6nHg==}
    hasBin: true

  minimatch@3.1.2:
    resolution: {integrity: sha512-J7p63hRiAjw1NDEww1W7i37+ByIrOWO5XQQAzZ3VOcL0PNybwpfmV/N05zFAzwQ9USyEcX6t3UO+K5aqBQOIHw==}

  minimatch@9.0.5:
    resolution: {integrity: sha512-G6T0ZX48xgozx7587koeX9Ys2NYy6Gmv//P89sEte9V9whIapMNF4idKxnW2QtCcLiTWlb/wfCabAtAFWhhBow==}
    engines: {node: '>=16 || 14 >=14.17'}

  minipass@7.1.2:
    resolution: {integrity: sha512-qOOzS1cBTWYF4BH8fVePDBOO9iptMnGUEZwNc/cMWnTV2nVLZ7VoNWEPHkYczZA0pdoA7dl6e7FL659nX9S2aw==}
    engines: {node: '>=16 || 14 >=14.17'}

  mlly@1.7.4:
    resolution: {integrity: sha512-qmdSIPC4bDJXgZTCR7XosJiNKySV7O215tsPtDN9iEO/7q/76b/ijtgRu/+epFXSJhijtTCCGp3DWS549P3xKw==}

  ms@2.1.3:
    resolution: {integrity: sha512-6FlzubTLZG3J2a/NVCAleEhjzq5oxgHyaCU9yYXvcLsvoVaHJq/s5xXI6/XXP6tz7R9xAOtHnSO/tXtF3WRTlA==}

  mz@2.7.0:
    resolution: {integrity: sha512-z81GNO7nnYMEhrGh9LeymoE4+Yr0Wn5McHIZMK5cfQCl+NDX08sCZgUc9/6MHni9IWuFLm1Z3HTCXu2z9fN62Q==}

  nanoid@3.3.11:
    resolution: {integrity: sha512-N8SpfPUnUp1bK+PMYW8qSWdl9U+wwNWI4QKxOYDy9JAro3WMX7p2OeVRF9v+347pnakNevPmiHhNmZ2HbFA76w==}
    engines: {node: ^10 || ^12 || ^13.7 || ^14 || >=15.0.1}
    hasBin: true

  natural-compare@1.4.0:
    resolution: {integrity: sha512-OWND8ei3VtNC9h7V60qff3SVobHr996CTwgxubgyQYEpg290h9J0buyECNNJexkFm5sOajh5G116RYA1c8ZMSw==}

  node-releases@2.0.19:
    resolution: {integrity: sha512-xxOWJsBKtzAq7DY0J+DTzuz58K8e7sJbdgwkbMWQe8UYB6ekmsQ45q0M/tJDsGaZmbC+l7n57UV8Hl5tHxO9uw==}

  normalize-path@3.0.0:
    resolution: {integrity: sha512-6eZs5Ls3WtCisHWp9S2GUy8dqkpGi4BVSz3GaqiE6ezub0512ESztXUwUB6C6IKbQkY2Pnb/mD4WYojCRwcwLA==}
    engines: {node: '>=0.10.0'}

  normalize-range@0.1.2:
    resolution: {integrity: sha512-bdok/XvKII3nUpklnV6P2hxtMNrCboOjAcyBuQnWEhO665FwrSNRxU+AqpsyvO6LgGYPspN+lu5CLtw4jPRKNA==}
    engines: {node: '>=0.10.0'}

  npm-run-path@5.3.0:
    resolution: {integrity: sha512-ppwTtiJZq0O/ai0z7yfudtBpWIoxM8yE6nHi1X47eFR2EWORqfbu6CnPlNsjeN683eT0qG6H/Pyf9fCcvjnnnQ==}
    engines: {node: ^12.20.0 || ^14.13.1 || >=16.0.0}

  npm-run-path@6.0.0:
    resolution: {integrity: sha512-9qny7Z9DsQU8Ou39ERsPU4OZQlSTP47ShQzuKZ6PRXpYLtIFgl/DEBYEXKlvcEa+9tHVcK8CF81Y2V72qaZhWA==}
    engines: {node: '>=18'}

  nwsapi@2.2.20:
    resolution: {integrity: sha512-/ieB+mDe4MrrKMT8z+mQL8klXydZWGR5Dowt4RAGKbJ3kIGEx3X4ljUo+6V73IXtUPWgfOlU5B9MlGxFO5T+cA==}

  object-assign@4.1.1:
    resolution: {integrity: sha512-rJgTQnkUnH1sFw8yT6VSU3zD3sWmu6sZhIseY8VX+GRu3P6F7Fu+JNDoXfklElbLJSnc3FUQHVe4cU5hj+BcUg==}
    engines: {node: '>=0.10.0'}

  object-hash@3.0.0:
    resolution: {integrity: sha512-RSn9F68PjH9HqtltsSnqYC1XXoWe9Bju5+213R98cNGttag9q9yAOTzdbsqvIa7aNm5WffBZFpWYr2aWrklWAw==}
    engines: {node: '>= 6'}

  object-inspect@1.13.4:
    resolution: {integrity: sha512-W67iLl4J2EXEGTbfeHCffrjDfitvLANg0UlX3wFUUSTx92KXRFegMHUVgSqE+wvhAbi4WqjGg9czysTV2Epbew==}
    engines: {node: '>= 0.4'}

  object-keys@1.1.1:
    resolution: {integrity: sha512-NuAESUOUMrlIXOfHKzD6bpPu3tYt3xvjNdRIQ+FeT0lNb4K8WR70CaDxhuNguS2XG+GjkyMwOzsN5ZktImfhLA==}
    engines: {node: '>= 0.4'}

  object.assign@4.1.7:
    resolution: {integrity: sha512-nK28WOo+QIjBkDduTINE4JkF/UJJKyf2EJxvJKfblDpyg0Q+pkOHNTL0Qwy6NP6FhE/EnzV73BxxqcJaXY9anw==}
    engines: {node: '>= 0.4'}

  object.entries@1.1.9:
    resolution: {integrity: sha512-8u/hfXFRBD1O0hPUjioLhoWFHRmt6tKA4/vZPyckBr18l1KE9uHrFaFaUi8MDRTpi4uak2goyPTSNJLXX2k2Hw==}
    engines: {node: '>= 0.4'}

  object.fromentries@2.0.8:
    resolution: {integrity: sha512-k6E21FzySsSK5a21KRADBd/NGneRegFO5pLHfdQLpRDETUNJueLXs3WCzyQ3tFRDYgbq3KHGXfTbi2bs8WQ6rQ==}
    engines: {node: '>= 0.4'}

  object.values@1.2.1:
    resolution: {integrity: sha512-gXah6aZrcUxjWg2zR2MwouP2eHlCBzdV4pygudehaKXSGW4v2AsRQUK+lwwXhii6KFZcunEnmSUoYp5CXibxtA==}
    engines: {node: '>= 0.4'}

  once@1.4.0:
    resolution: {integrity: sha512-lNaJgI+2Q5URQBkccEKHTQOPaXdUxnZZElQTZY0MFUAuaEqe1E+Nyvgdz/aIyNi6Z9MzO5dv1H8n58/GELp3+w==}

  onetime@6.0.0:
    resolution: {integrity: sha512-1FlR+gjXK7X+AsAHso35MnyN5KqGwJRi/31ft6x0M194ht7S+rWAvd7PHss9xSKMzE0asv1pyIHaJYq+BbacAQ==}
    engines: {node: '>=12'}

  open@8.4.2:
    resolution: {integrity: sha512-7x81NCL719oNbsq/3mh+hVrAWmFuEYUqrq/Iw3kUzH8ReypT9QQ0BLoJS7/G9k6N81XjW4qHWtjWwe/9eLy1EQ==}
    engines: {node: '>=12'}

  optionator@0.9.4:
    resolution: {integrity: sha512-6IpQ7mKUxRcZNLIObR0hz7lxsapSSIYNZJwXPGeF0mTVqGKFIXj1DQcMoT22S3ROcLyY/rz0PWaWZ9ayWmad9g==}
    engines: {node: '>= 0.8.0'}

  own-keys@1.0.1:
    resolution: {integrity: sha512-qFOyK5PjiWZd+QQIh+1jhdb9LpxTF0qs7Pm8o5QHYZ0M3vKqSqzsZaEB6oWlxZ+q2sJBMI/Ktgd2N5ZwQoRHfg==}
    engines: {node: '>= 0.4'}

  p-limit@3.1.0:
    resolution: {integrity: sha512-TYOanM3wGwNGsZN2cVTYPArw454xnXj5qmWF1bEoAc4+cU/ol7GVh7odevjp1FNHduHc3KZMcFduxU5Xc6uJRQ==}
    engines: {node: '>=10'}

  p-limit@5.0.0:
    resolution: {integrity: sha512-/Eaoq+QyLSiXQ4lyYV23f14mZRQcXnxfHrN0vCai+ak9G0pp9iEQukIIZq5NccEvwRB8PUnZT0KsOoDCINS1qQ==}
    engines: {node: '>=18'}

  p-locate@5.0.0:
    resolution: {integrity: sha512-LaNjtRWUBY++zB5nE/NwcaoMylSPk+S+ZHNB1TzdbMJMny6dynpAGt7X/tl/QYq3TIeE6nxHppbo2LGymrG5Pw==}
    engines: {node: '>=10'}

  package-json-from-dist@1.0.1:
    resolution: {integrity: sha512-UEZIS3/by4OC8vL3P2dTXRETpebLI2NiI5vIrjaD/5UtrkFX/tNbwjTSRAGC/+7CAo2pIcBaRgWmcBBHcsaCIw==}

  parent-module@1.0.1:
    resolution: {integrity: sha512-GQ2EWRpQV8/o+Aw8YqtfZZPfNRWZYkbidE9k5rpl/hC3vtHHBfGm2Ifi6qWV+coDGkrUKZAxE3Lot5kcsRlh+g==}
    engines: {node: '>=6'}

  parse5@7.3.0:
    resolution: {integrity: sha512-IInvU7fabl34qmi9gY8XOVxhYyMyuH2xUNpb2q8/Y+7552KlejkRvqvD19nMoUW/uQGGbqNpA6Tufu5FL5BZgw==}

  path-exists@4.0.0:
    resolution: {integrity: sha512-ak9Qy5Q7jYb2Wwcey5Fpvg2KoAc/ZIhLSLOSBmRmygPsGwkVVt0fZa0qrtMz+m6tJTAHfZQ8FnmB4MG4LWy7/w==}
    engines: {node: '>=8'}

  path-is-absolute@1.0.1:
    resolution: {integrity: sha512-AVbw3UJ2e9bq64vSaS9Am0fje1Pa8pbGqTTsmXfaIiMpnr5DlDhfJOuLj9Sf95ZPVDAUerDfEk88MPmPe7UCQg==}
    engines: {node: '>=0.10.0'}

  path-key@3.1.1:
    resolution: {integrity: sha512-ojmeN0qd+y0jszEtoY48r0Peq5dwMEkIlCOu6Q5f41lfkswXuKtYrhgoTpLnyIcHm24Uhqx+5Tqm2InSwLhE6Q==}
    engines: {node: '>=8'}

  path-key@4.0.0:
    resolution: {integrity: sha512-haREypq7xkM7ErfgIyA0z+Bj4AGKlMSdlQE2jvJo6huWD1EdkKYV+G/T4nq0YEF2vgTT8kqMFKo1uHn950r4SQ==}
    engines: {node: '>=12'}

  path-parse@1.0.7:
    resolution: {integrity: sha512-LDJzPVEEEPR+y48z93A0Ed0yXb8pAByGWo/k5YYdYgpY2/2EsOsksJrq7lOHxryrVOn1ejG6oAp8ahvOIQD8sw==}

  path-scurry@1.11.1:
    resolution: {integrity: sha512-Xa4Nw17FS9ApQFJ9umLiJS4orGjm7ZzwUrwamcGQuHSzDyth9boKDaycYdDcZDuqYATXw4HFXgaqWTctW/v1HA==}
    engines: {node: '>=16 || 14 >=14.18'}

  pathe@1.1.2:
    resolution: {integrity: sha512-whLdWMYL2TwI08hn8/ZqAbrVemu0LNaNNJZX73O6qaIdCTfXutsLhMkjdENX0qhsQ9uIimo4/aQOmXkoon2nDQ==}

  pathe@2.0.3:
    resolution: {integrity: sha512-WUjGcAqP1gQacoQe+OBJsFA7Ld4DyXuUIjZ5cc75cLHvJ7dtNsTugphxIADwspS+AraAUePCKrSVtPLFj/F88w==}

  pathval@1.1.1:
    resolution: {integrity: sha512-Dp6zGqpTdETdR63lehJYPeIOqpiNBNtc7BpWSLrOje7UaIsE5aY92r/AunQA7rsXvet3lrJ3JnZX29UPTKXyKQ==}

  picocolors@1.1.1:
    resolution: {integrity: sha512-xceH2snhtb5M9liqDsmEw56le376mTZkEX/jEb/RxNFyegNul7eNslCXP9FDj/Lcu0X8KEyMceP2ntpaHrDEVA==}

  picomatch@2.3.1:
    resolution: {integrity: sha512-JU3teHTNjmE2VCGFzuY8EXzCDVwEqB2a8fsIvwaStHhAWJEeVd1o1QD80CU6+ZdEXXSLbSsuLwJjkCBWqRQUVA==}
    engines: {node: '>=8.6'}

  picomatch@4.0.2:
    resolution: {integrity: sha512-M7BAV6Rlcy5u+m6oPhAPFgJTzAioX/6B0DxyvDlo9l8+T3nLKbrczg2WLUyzd45L8RqfUMyGPzekbMvX2Ldkwg==}
    engines: {node: '>=12'}

  pify@2.3.0:
    resolution: {integrity: sha512-udgsAY+fTnvv7kI7aaxbqwWNb0AHiB0qBO89PZKPkoTmGOgdbrHDKD+0B2X4uTfJ/FT1R09r9gTsjUjNJotuog==}
    engines: {node: '>=0.10.0'}

  pirates@4.0.7:
    resolution: {integrity: sha512-TfySrs/5nm8fQJDcBDuUng3VOUKsd7S+zqvbOTiGXHfxX4wK31ard+hoNuvkicM/2YFzlpDgABOevKSsB4G/FA==}
    engines: {node: '>= 6'}

  pkg-types@1.3.1:
    resolution: {integrity: sha512-/Jm5M4RvtBFVkKWRu2BLUTNP8/M2a+UwuAX+ae4770q1qVGtfjG+WTCupoZixokjmHiry8uI+dlY8KXYV5HVVQ==}

  possible-typed-array-names@1.1.0:
    resolution: {integrity: sha512-/+5VFTchJDoVj3bhoqi6UeymcD00DAwb1nJwamzPvHEszJ4FpF6SNNbUbOS8yI56qHzdV8eK0qEfOSiodkTdxg==}
    engines: {node: '>= 0.4'}

  postcss-import@15.1.0:
    resolution: {integrity: sha512-hpr+J05B2FVYUAXHeK1YyI267J/dDDhMU6B6civm8hSY1jYJnBXxzKDKDswzJmtLHryrjhnDjqqp/49t8FALew==}
    engines: {node: '>=14.0.0'}
    peerDependencies:
      postcss: ^8.0.0

  postcss-import@16.1.1:
    resolution: {integrity: sha512-2xVS1NCZAfjtVdvXiyegxzJ447GyqCeEI5V7ApgQVOWnros1p5lGNovJNapwPpMombyFBfqDwt7AD3n2l0KOfQ==}
    engines: {node: '>=18.0.0'}
    peerDependencies:
      postcss: ^8.0.0

  postcss-js@4.0.1:
    resolution: {integrity: sha512-dDLF8pEO191hJMtlHFPRa8xsizHaM82MLfNkUHdUtVEV3tgTp5oj+8qbEqYM57SLfc74KSbw//4SeJma2LRVIw==}
    engines: {node: ^12 || ^14 || >= 16}
    peerDependencies:
      postcss: ^8.4.21

  postcss-load-config@4.0.2:
    resolution: {integrity: sha512-bSVhyJGL00wMVoPUzAVAnbEoWyqRxkjv64tUl427SKnPrENtq6hJwUojroMz2VB+Q1edmi4IfrAPpami5VVgMQ==}
    engines: {node: '>= 14'}
    peerDependencies:
      postcss: '>=8.0.9'
      ts-node: '>=9.0.0'
    peerDependenciesMeta:
      postcss:
        optional: true
      ts-node:
        optional: true

  postcss-nested@6.2.0:
    resolution: {integrity: sha512-HQbt28KulC5AJzG+cZtj9kvKB93CFCdLvog1WFLf1D+xmMvPGlBstkpTEZfK5+AN9hfJocyBFCNiqyS48bpgzQ==}
    engines: {node: '>=12.0'}
    peerDependencies:
      postcss: ^8.2.14

  postcss-nesting@12.1.5:
    resolution: {integrity: sha512-N1NgI1PDCiAGWPTYrwqm8wpjv0bgDmkYHH72pNsqTCv9CObxjxftdYu6AKtGN+pnJa7FQjMm3v4sp8QJbFsYdQ==}
    engines: {node: ^14 || ^16 || >=18}
    peerDependencies:
      postcss: ^8.4

  postcss-selector-parser@6.0.10:
    resolution: {integrity: sha512-IQ7TZdoaqbT+LCpShg46jnZVlhWD2w6iQYAcYXfHARZ7X1t/UGhhceQDs5X0cGqKvYlHNOuv7Oa1xmb0oQuA3w==}
    engines: {node: '>=4'}

  postcss-selector-parser@6.1.2:
    resolution: {integrity: sha512-Q8qQfPiZ+THO/3ZrOrO0cJJKfpYCagtMUkXbnEfmgUjwXg6z/WBeOyS9APBBPCTSiDV+s4SwQGu8yFsiMRIudg==}
    engines: {node: '>=4'}

  postcss-value-parser@4.2.0:
    resolution: {integrity: sha512-1NNCs6uurfkVbeXG4S8JFT9t19m45ICnif8zWLd5oPSZ50QnwMfK+H3jv408d4jw/7Bttv5axS5IiHoLaVNHeQ==}

  postcss@8.5.6:
    resolution: {integrity: sha512-3Ybi1tAuwAP9s0r1UQ2J4n5Y0G05bJkpUIO0/bI9MhwmD70S5aTWbXGBwxHrelT+XM1k6dM0pk+SwNkpTRN7Pg==}
    engines: {node: ^10 || ^12 || >=14}

  prelude-ls@1.2.1:
    resolution: {integrity: sha512-vkcDPrRZo1QZLbn5RLGPpg/WmIQ65qoWWhcGKf/b5eplkkarX0m9z8ppCat4mlOqUsWpyNuYgO3VRyrYHSzX5g==}
    engines: {node: '>= 0.8.0'}

  prettier@3.5.3:
    resolution: {integrity: sha512-QQtaxnoDJeAkDvDKWCLiwIXkTgRhwYDEQCghU9Z6q03iyek/rxRh/2lC3HB7P8sWT2xC/y5JDctPLBIGzHKbhw==}
    engines: {node: '>=14'}
    hasBin: true

  pretty-format@27.5.1:
    resolution: {integrity: sha512-Qb1gy5OrP5+zDf2Bvnzdl3jsTf1qXVMazbvCoKhtKqVs4/YK4ozX4gKQJJVyNe+cajNPn0KoC0MC3FUmaHWEmQ==}
    engines: {node: ^10.13.0 || ^12.13.0 || ^14.15.0 || >=15.0.0}

  pretty-format@29.7.0:
    resolution: {integrity: sha512-Pdlw/oPxN+aXdmM9R00JVC9WVFoCLTKJvDVLgmJ+qAffBMxsV85l/Lu7sNx4zSzPyoL2euImuEwHhOXdEgNFZQ==}
    engines: {node: ^14.15.0 || ^16.10.0 || >=18.0.0}

  prop-types@15.8.1:
    resolution: {integrity: sha512-oj87CgZICdulUohogVAR7AjlC0327U4el4L6eAvOqCeudMDVU0NThNaV+b9Df4dXgSP1gXMTnPdhfe/2qDH5cg==}

  psl@1.15.0:
    resolution: {integrity: sha512-JZd3gMVBAVQkSs6HdNZo9Sdo0LNcQeMNP3CozBJb3JYC/QUYZTnKxP+f8oWRX4rHP5EurWxqAHTSwUCjlNKa1w==}

  punycode@2.3.1:
    resolution: {integrity: sha512-vYt7UD1U9Wg6138shLtLOvdAu+8DsC/ilFtEVHcH+wydcSpNE20AfSOduf6MkRFahL5FY7X1oU7nKVZFtfq8Fg==}
    engines: {node: '>=6'}

  querystringify@2.2.0:
    resolution: {integrity: sha512-FIqgj2EUvTa7R50u0rGsyTftzjYmv/a3hO345bZNrqabNqjtgiDMgmo4mkUjd+nzU5oF3dClKqFIPUKybUyqoQ==}

  queue-microtask@1.2.3:
    resolution: {integrity: sha512-NuaNSa6flKT5JaSYQzJok04JzTL1CA6aGhv5rfLW3PgqA+M2ChpZQnAC8h8i4ZFkBS8X5RqkDBHA7r4hej3K9A==}

  react-dom@18.3.1:
    resolution: {integrity: sha512-5m4nQKp+rZRb09LNH59GM4BxTh9251/ylbKIbpe7TpGxfJ+9kv6BLkLBXIjjspbgbnIBNqlI23tRnTWT0snUIw==}
    peerDependencies:
      react: ^18.3.1

  react-hook-form@7.58.1:
    resolution: {integrity: sha512-Lml/KZYEEFfPhUVgE0RdCVpnC4yhW+PndRhbiTtdvSlQTL8IfVR+iQkBjLIvmmc6+GGoVeM11z37ktKFPAb0FA==}
    engines: {node: '>=18.0.0'}
    peerDependencies:
      react: ^16.8.0 || ^17 || ^18 || ^19

  react-is@16.13.1:
    resolution: {integrity: sha512-24e6ynE2H+OKt4kqsOvNd8kBpV65zoxbA4BVsEOB3ARVWQki/DHzaUoC5KuON/BiccDaCCTZBuOcfZs70kR8bQ==}

  react-is@17.0.2:
    resolution: {integrity: sha512-w2GsyukL62IJnlaff/nRegPQR94C/XXamvMWmSHRJ4y7Ts/4ocGRmTHvOs8PSE6pB3dWOrD/nueuU5sduBsQ4w==}

  react-is@18.3.1:
    resolution: {integrity: sha512-/LLMVyas0ljjAtoYiPqYiL8VWXzUUdThrmU5+n20DZv+a+ClRoevUzw5JxU+Ieh5/c87ytoTBV9G1FiKfNJdmg==}

  react-refresh@0.17.0:
    resolution: {integrity: sha512-z6F7K9bV85EfseRCp2bzrpyQ0Gkw1uLoCel9XBVWPg/TjRj94SkJzUTGfOa4bs7iJvBWtQG0Wq7wnI0syw3EBQ==}
    engines: {node: '>=0.10.0'}

  react-router-dom@7.6.2:
    resolution: {integrity: sha512-Q8zb6VlTbdYKK5JJBLQEN06oTUa/RAbG/oQS1auK1I0TbJOXktqm+QENEVJU6QvWynlXPRBXI3fiOQcSEA78rA==}
    engines: {node: '>=20.0.0'}
    peerDependencies:
      react: '>=18'
      react-dom: '>=18'

  react-router@7.6.2:
    resolution: {integrity: sha512-U7Nv3y+bMimgWjhlT5CRdzHPu2/KVmqPwKUCChW8en5P3znxUqwlYFlbmyj8Rgp1SF6zs5X4+77kBVknkg6a0w==}
    engines: {node: '>=20.0.0'}
    peerDependencies:
      react: '>=18'
      react-dom: '>=18'
    peerDependenciesMeta:
      react-dom:
        optional: true

  react-smooth@4.0.4:
    resolution: {integrity: sha512-gnGKTpYwqL0Iii09gHobNolvX4Kiq4PKx6eWBCYYix+8cdw+cGo3do906l1NBPKkSWx1DghC1dlWG9L2uGd61Q==}
    peerDependencies:
      react: ^16.8.0 || ^17.0.0 || ^18.0.0 || ^19.0.0
      react-dom: ^16.8.0 || ^17.0.0 || ^18.0.0 || ^19.0.0

  react-transition-group@4.4.5:
    resolution: {integrity: sha512-pZcd1MCJoiKiBR2NRxeCRg13uCXbydPnmB4EOeRrY7480qNWO8IIgQG6zlDkm6uRMsURXPuKq0GWtiM59a5Q6g==}
    peerDependencies:
      react: '>=16.6.0'
      react-dom: '>=16.6.0'

  react@18.3.1:
    resolution: {integrity: sha512-wS+hAgJShR0KhEvPJArfuPVN1+Hz1t0Y6n5jLrGQbkb4urgPE/0Rve+1kMB1v/oWgHgm4WIcV+i7F2pTVj+2iQ==}
    engines: {node: '>=0.10.0'}

  read-cache@1.0.0:
    resolution: {integrity: sha512-Owdv/Ft7IjOgm/i0xvNDZ1LrRANRfew4b2prF3OWMQLxLfu3bS8FVhCsrSCMK4lR56Y9ya+AThoTpDCTxCmpRA==}

  readdirp@3.6.0:
    resolution: {integrity: sha512-hOS089on8RduqdbhvQ5Z37A0ESjsqz6qnRcffsMU3495FuTdqSm+7bhJ29JvIOsBDEEnan5DPu9t3To9VRlMzA==}
    engines: {node: '>=8.10.0'}

  readdirp@4.1.2:
    resolution: {integrity: sha512-GDhwkLfywWL2s6vEjyhri+eXmfH6j1L7JE27WhqLeYzoh/A3DBaYGEj2H/HFZCn/kMfim73FXxEJTw06WtxQwg==}
    engines: {node: '>= 14.18.0'}

  recharts-scale@0.4.5:
    resolution: {integrity: sha512-kivNFO+0OcUNu7jQquLXAxz1FIwZj8nrj+YkOKc5694NbjCvcT6aSZiIzNzd2Kul4o4rTto8QVR9lMNtxD4G1w==}

  recharts@2.15.3:
    resolution: {integrity: sha512-EdOPzTwcFSuqtvkDoaM5ws/Km1+WTAO2eizL7rqiG0V2UVhTnz0m7J2i0CjVPUCdEkZImaWvXLbZDS2H5t6GFQ==}
    engines: {node: '>=14'}
    peerDependencies:
      react: ^16.0.0 || ^17.0.0 || ^18.0.0 || ^19.0.0
      react-dom: ^16.0.0 || ^17.0.0 || ^18.0.0 || ^19.0.0

  redent@3.0.0:
    resolution: {integrity: sha512-6tDA8g98We0zd0GvVeMT9arEOnTw9qM03L9cJXaCjrip1OO764RDBLBfrB4cwzNGDj5OA5ioymC9GkizgWJDUg==}
    engines: {node: '>=8'}

  reflect.getprototypeof@1.0.10:
    resolution: {integrity: sha512-00o4I+DVrefhv+nX0ulyi3biSHCPDe+yLv5o/p6d/UVlirijB8E16FtfwSAi4g3tcqrQ4lRAqQSoFEZJehYEcw==}
    engines: {node: '>= 0.4'}

  regexp.prototype.flags@1.5.4:
    resolution: {integrity: sha512-dYqgNSZbDwkaJ2ceRd9ojCGjBq+mOm9LmtXnAnEGyHhN/5R7iDW2TRw3h+o/jCFxus3P2LfWIIiwowAjANm7IA==}
    engines: {node: '>= 0.4'}

  require-directory@2.1.1:
    resolution: {integrity: sha512-fGxEI7+wsG9xrvdjsrlmL22OMTTiHRwAMroiEeMgq8gzoLC/PQr7RsRDSTLUg/bZAZtF+TVIkHc6/4RIKrui+Q==}
    engines: {node: '>=0.10.0'}

  requires-port@1.0.0:
    resolution: {integrity: sha512-KigOCHcocU3XODJxsu8i/j8T9tzT4adHiecwORRQ0ZZFcp7ahwXuRU1m+yuO90C5ZUyGeGfocHDI14M3L3yDAQ==}

  resolve-from@4.0.0:
    resolution: {integrity: sha512-pb/MYmXstAkysRFx8piNI1tGFNQIFA3vkE3Gq4EuA1dF6gHp/+vgZqsCGJapvy8N3Q+4o7FwvquPJcnZ7RYy4g==}
    engines: {node: '>=4'}

  resolve@1.22.10:
    resolution: {integrity: sha512-NPRy+/ncIMeDlTAsuqwKIiferiawhefFJtkNSW0qZJEqMEb+qBt/77B/jGeeek+F0uOeN05CDa6HXbbIgtVX4w==}
    engines: {node: '>= 0.4'}
    hasBin: true

  resolve@2.0.0-next.5:
    resolution: {integrity: sha512-U7WjGVG9sH8tvjW5SmGbQuui75FiyjAX72HX15DwBBwF9dNiQZRQAg9nnPhYy+TUnE0+VcrttuvNI8oSxZcocA==}
    hasBin: true

  reusify@1.1.0:
    resolution: {integrity: sha512-g6QUff04oZpHs0eG5p83rFLhHeV00ug/Yf9nZM6fLeUrPguBTkTQOdpAWWspMh55TZfVQDPaN3NQJfbVRAxdIw==}
    engines: {iojs: '>=1.0.0', node: '>=0.10.0'}

  rollup-plugin-visualizer@5.14.0:
    resolution: {integrity: sha512-VlDXneTDaKsHIw8yzJAFWtrzguoJ/LnQ+lMpoVfYJ3jJF4Ihe5oYLAqLklIK/35lgUY+1yEzCkHyZ1j4A5w5fA==}
    engines: {node: '>=18'}
    hasBin: true
    peerDependencies:
      rolldown: 1.x
      rollup: 2.x || 3.x || 4.x
    peerDependenciesMeta:
      rolldown:
        optional: true
      rollup:
        optional: true

  rollup@4.43.0:
    resolution: {integrity: sha512-wdN2Kd3Twh8MAEOEJZsuxuLKCsBEo4PVNLK6tQWAn10VhsVewQLzcucMgLolRlhFybGxfclbPeEYBaP6RvUFGg==}
    engines: {node: '>=18.0.0', npm: '>=8.0.0'}
    hasBin: true

  rrweb-cssom@0.6.0:
    resolution: {integrity: sha512-APM0Gt1KoXBz0iIkkdB/kfvGOwC4UuJFeG/c+yV7wSc7q96cG/kJ0HiYCnzivD9SB53cLV1MlHFNfOuPaadYSw==}

  run-parallel@1.2.0:
    resolution: {integrity: sha512-5l4VyZR86LZ/lDxZTR6jqL8AFE2S0IFLMP26AbjsLVADxHdhB/c0GUsH+y39UfCi3dzz8OlQuPmnaJOMoDHQBA==}

  safe-array-concat@1.1.3:
    resolution: {integrity: sha512-AURm5f0jYEOydBj7VQlVvDrjeFgthDdEF5H1dP+6mNpoXOMo1quQqJ4wvJDyRZ9+pO3kGWoOdmV08cSv2aJV6Q==}
    engines: {node: '>=0.4'}

  safe-push-apply@1.0.0:
    resolution: {integrity: sha512-iKE9w/Z7xCzUMIZqdBsp6pEQvwuEebH4vdpjcDWnyzaI6yl6O9FHvVpmGelvEHNsoY6wGblkxR6Zty/h00WiSA==}
    engines: {node: '>= 0.4'}

  safe-regex-test@1.1.0:
    resolution: {integrity: sha512-x/+Cz4YrimQxQccJf5mKEbIa1NzeCRNI5Ecl/ekmlYaampdNLPalVyIcCZNNH3MvmqBugV5TMYZXv0ljslUlaw==}
    engines: {node: '>= 0.4'}

  safer-buffer@2.1.2:
    resolution: {integrity: sha512-YZo3K82SD7Riyi0E1EQPojLz7kpepnSQI9IyPbHHg1XXXevb5dJI7tpyN2ADxGcQbHG7vcyRHk0cbwqcQriUtg==}

  saxes@6.0.0:
    resolution: {integrity: sha512-xAg7SOnEhrm5zI3puOOKyy1OMcMlIJZYNJY7xLBwSze0UjhPLnWfj2GF2EpT0jmzaJKIWKHLsaSSajf35bcYnA==}
    engines: {node: '>=v12.22.7'}

  scheduler@0.23.2:
    resolution: {integrity: sha512-UOShsPwz7NrMUqhR6t0hWjFduvOzbtv7toDH1/hIrfRNIDBnnBWd0CwJTGvTpngVlmwGCdP9/Zl/tVrDqcuYzQ==}

  semver@6.3.1:
    resolution: {integrity: sha512-BR7VvDCVHO+q2xBEWskxS6DJE1qRnb7DxzUrogb71CWoSficBxYsiAGd+Kl0mmq/MprG9yArRkyrQxTO6XjMzA==}
    hasBin: true

  semver@7.7.2:
    resolution: {integrity: sha512-RF0Fw+rO5AMf9MAyaRXI4AV0Ulj5lMHqVxxdSgiVbixSCXoEmmX/jk0CuJw4+3SqroYO9VoUh+HcuJivvtJemA==}
    engines: {node: '>=10'}
    hasBin: true

  set-cookie-parser@2.7.1:
    resolution: {integrity: sha512-IOc8uWeOZgnb3ptbCURJWNjWUPcO3ZnTTdzsurqERrP6nPyv+paC55vJM0LpOlT2ne+Ix+9+CRG1MNLlyZ4GjQ==}

  set-function-length@1.2.2:
    resolution: {integrity: sha512-pgRc4hJ4/sNjWCSS9AmnS40x3bNMDTknHgL5UaMBTMyJnU90EgWh1Rz+MC9eFu4BuN/UwZjKQuY/1v3rM7HMfg==}
    engines: {node: '>= 0.4'}

  set-function-name@2.0.2:
    resolution: {integrity: sha512-7PGFlmtwsEADb0WYyvCMa1t+yke6daIG4Wirafur5kcf+MhUnPms1UeR0CKQdTZD81yESwMHbtn+TR+dMviakQ==}
    engines: {node: '>= 0.4'}

  set-proto@1.0.0:
    resolution: {integrity: sha512-RJRdvCo6IAnPdsvP/7m6bsQqNnn1FCBX5ZNtFL98MmFF/4xAIJTIg1YbHW5DC2W5SKZanrC6i4HsJqlajw/dZw==}
    engines: {node: '>= 0.4'}

  shebang-command@2.0.0:
    resolution: {integrity: sha512-kHxr2zZpYtdmrN1qDjrrX/Z1rR1kG8Dx+gkpK1G4eXmvXswmcE1hTWBWYUzlraYw1/yZp6YuDY77YtvbN0dmDA==}
    engines: {node: '>=8'}

  shebang-regex@3.0.0:
    resolution: {integrity: sha512-7++dFhtcx3353uBaq8DDR4NuxBetBzC7ZQOhmTQInHEd6bSrXdiEyzCvG07Z44UYdLShWUyXt5M/yhz8ekcb1A==}
    engines: {node: '>=8'}

  side-channel-list@1.0.0:
    resolution: {integrity: sha512-FCLHtRD/gnpCiCHEiJLOwdmFP+wzCmDEkc9y7NsYxeF4u7Btsn1ZuwgwJGxImImHicJArLP4R0yX4c2KCrMrTA==}
    engines: {node: '>= 0.4'}

  side-channel-map@1.0.1:
    resolution: {integrity: sha512-VCjCNfgMsby3tTdo02nbjtM/ewra6jPHmpThenkTYh8pG9ucZ/1P8So4u4FGBek/BjpOVsDCMoLA/iuBKIFXRA==}
    engines: {node: '>= 0.4'}

  side-channel-weakmap@1.0.2:
    resolution: {integrity: sha512-WPS/HvHQTYnHisLo9McqBHOJk2FkHO/tlpvldyrnem4aeQp4hai3gythswg6p01oSoTl58rcpiFAjF2br2Ak2A==}
    engines: {node: '>= 0.4'}

  side-channel@1.1.0:
    resolution: {integrity: sha512-ZX99e6tRweoUXqR+VBrslhda51Nh5MTQwou5tnUDgbtyM0dBgmhEDtWGP/xbKn6hqfPRHujUNwz5fy/wbbhnpw==}
    engines: {node: '>= 0.4'}

  siginfo@2.0.0:
    resolution: {integrity: sha512-ybx0WO1/8bSBLEWXZvEd7gMW3Sn3JFlW3TvX1nREbDLRNQNaeNN8WK0meBwPdAaOI7TtRRRJn/Es1zhrrCHu7g==}

  signal-exit@4.1.0:
    resolution: {integrity: sha512-bzyZ1e88w9O1iNJbKnOlvYTrWPDl46O1bG0D3XInv+9tkPrxrN8jUUTiFlDkkmKWgn1M6CfIA13SuGqOa9Korw==}
    engines: {node: '>=14'}

  source-map-js@1.2.1:
    resolution: {integrity: sha512-UXWMKhLOwVKb728IUtQPXxfYU+usdybtUrK/8uGE8CQMvrhOpwvzDBwj0QhSL7MQc7vIsISBG8VQ8+IDQxpfQA==}
    engines: {node: '>=0.10.0'}

  source-map@0.7.4:
    resolution: {integrity: sha512-l3BikUxvPOcn5E74dZiq5BGsTb5yEwhaTSzccU6t4sDOH8NWJCstKO5QT2CvtFoK6F0saL7p9xHAqHOlCPJygA==}
    engines: {node: '>= 8'}

  stackback@0.0.2:
    resolution: {integrity: sha512-1XMJE5fQo1jGH6Y/7ebnwPOBEkIEnT4QF32d5R1+VXdXveM0IBMJt8zfaxX1P3QhVwrYe+576+jkANtSS2mBbw==}

  std-env@3.9.0:
    resolution: {integrity: sha512-UGvjygr6F6tpH7o2qyqR6QYpwraIjKSdtzyBdyytFOHmPZY917kwdwLG0RbOjWOnKmnm3PeHjaoLLMie7kPLQw==}

  stop-iteration-iterator@1.1.0:
    resolution: {integrity: sha512-eLoXW/DHyl62zxY4SCaIgnRhuMr6ri4juEYARS8E6sCEqzKpOiE521Ucofdx+KnDZl5xmvGYaaKCk5FEOxJCoQ==}
    engines: {node: '>= 0.4'}

  string-width@4.2.3:
    resolution: {integrity: sha512-wKyQRQpjJ0sIp62ErSZdGsjMJWsap5oRNihHhu6G7JVO/9jIB6UyevL+tXuOqrng8j/cxKTWyWUwvSTriiZz/g==}
    engines: {node: '>=8'}

  string-width@5.1.2:
    resolution: {integrity: sha512-HnLOCR3vjcY8beoNLtcjZ5/nxn2afmME6lhrDrebokqMap+XbeW8n9TXpPDOqdGK5qcI3oT0GKTW6wC7EMiVqA==}
    engines: {node: '>=12'}

  string.prototype.matchall@4.0.12:
    resolution: {integrity: sha512-6CC9uyBL+/48dYizRf7H7VAYCMCNTBeM78x/VTUe9bFEaxBepPJDa1Ow99LqI/1yF7kuy7Q3cQsYMrcjGUcskA==}
    engines: {node: '>= 0.4'}

  string.prototype.repeat@1.0.0:
    resolution: {integrity: sha512-0u/TldDbKD8bFCQ/4f5+mNRrXwZ8hg2w7ZR8wa16e8z9XpePWl3eGEcUD0OXpEH/VJH/2G3gjUtR3ZOiBe2S/w==}

  string.prototype.trim@1.2.10:
    resolution: {integrity: sha512-Rs66F0P/1kedk5lyYyH9uBzuiI/kNRmwJAR9quK6VOtIpZ2G+hMZd+HQbbv25MgCA6gEffoMZYxlTod4WcdrKA==}
    engines: {node: '>= 0.4'}

  string.prototype.trimend@1.0.9:
    resolution: {integrity: sha512-G7Ok5C6E/j4SGfyLCloXTrngQIQU3PWtXGst3yM7Bea9FRURf1S42ZHlZZtsNque2FN2PoUhfZXYLNWwEr4dLQ==}
    engines: {node: '>= 0.4'}

  string.prototype.trimstart@1.0.8:
    resolution: {integrity: sha512-UXSH262CSZY1tfu3G3Secr6uGLCFVPMhIqHjlgCUtCCcgihYc/xKs9djMTMUOb2j1mVSeU8EU6NWc/iQKU6Gfg==}
    engines: {node: '>= 0.4'}

  strip-ansi@6.0.1:
    resolution: {integrity: sha512-Y38VPSHcqkFrCpFnQ9vuSXmquuv5oXOKpGeT6aGrr3o3Gc9AlVa6JBfUSOCnbxGGZF+/0ooI7KrPuUSztUdU5A==}
    engines: {node: '>=8'}

  strip-ansi@7.1.0:
    resolution: {integrity: sha512-iq6eVVI64nQQTRYq2KtEg2d2uU7LElhTJwsH4YzIHZshxlgZms/wIc4VoDQTlG/IvVIrBKG06CrZnp0qv7hkcQ==}
    engines: {node: '>=12'}

  strip-final-newline@3.0.0:
    resolution: {integrity: sha512-dOESqjYr96iWYylGObzd39EuNTa5VJxyvVAEm5Jnh7KGo75V43Hk1odPQkNDyXNmUR6k+gEiDVXnjB8HJ3crXw==}
    engines: {node: '>=12'}

  strip-indent@3.0.0:
    resolution: {integrity: sha512-laJTa3Jb+VQpaC6DseHhF7dXVqHTfJPCRDaEbid/drOhgitgYku/letMUqOXFoWV0zIIUbjpdH2t+tYj4bQMRQ==}
    engines: {node: '>=8'}

  strip-json-comments@3.1.1:
    resolution: {integrity: sha512-6fPc+R4ihwqP6N/aIv2f1gMH8lOVtWQHoqC4yK6oSDVVocumAsfCqjkXnqiYMhmMwS/mEHLp7Vehlt3ql6lEig==}
    engines: {node: '>=8'}

  strip-literal@2.1.1:
    resolution: {integrity: sha512-631UJ6O00eNGfMiWG78ck80dfBab8X6IVFB51jZK5Icd7XAs60Z5y7QdSd/wGIklnWvRbUNloVzhOKKmutxQ6Q==}

  sucrase@3.35.0:
    resolution: {integrity: sha512-8EbVDiu9iN/nESwxeSxDKe0dunta1GOlHufmSSXxMD2z2/tMZpDMpvXQGsc+ajGo8y2uYUmixaSRUc/QPoQ0GA==}
    engines: {node: '>=16 || 14 >=14.17'}
    hasBin: true

  supports-color@7.2.0:
    resolution: {integrity: sha512-qpCAvRl9stuOHveKsn7HncJRvv501qIacKzQlO/+Lwxc9+0q2wLyv4Dfvt80/DPn2pqOBsJdDiogXGR9+OvwRw==}
    engines: {node: '>=8'}

  supports-preserve-symlinks-flag@1.0.0:
    resolution: {integrity: sha512-ot0WnXS9fgdkgIcePe6RHNk1WA8+muPa6cSjeR3V8K27q9BB1rTE3R1p7Hv0z1ZyAc8s6Vvv8DIyWf681MAt0w==}
    engines: {node: '>= 0.4'}

  symbol-tree@3.2.4:
    resolution: {integrity: sha512-9QNk5KwDF+Bvz+PyObkmSYjI5ksVUYtjW7AU22r2NKcfLJcXp96hkDWU3+XndOsUb+AQ9QhfzfCT2O+CNWT5Tw==}

  tailwindcss@3.4.17:
    resolution: {integrity: sha512-w33E2aCvSDP0tW9RZuNXadXlkHXqFzSkQew/aIa2i/Sj8fThxwovwlXHSPXTbAHwEIhBFXAedUhP2tueAKP8Og==}
    engines: {node: '>=14.0.0'}
    hasBin: true

  test-exclude@6.0.0:
    resolution: {integrity: sha512-cAGWPIyOHU6zlmg88jwm7VRyXnMN7iV68OGAbYDk/Mh/xC/pzVPlQtY6ngoIH/5/tciuhGfvESU8GrHrcxD56w==}
    engines: {node: '>=8'}

  thenify-all@1.6.0:
    resolution: {integrity: sha512-RNxQH/qI8/t3thXJDwcstUO4zeqo64+Uy/+sNVRBx4Xn2OX+OZ9oP+iJnNFqplFra2ZUVeKCSa2oVWi3T4uVmA==}
    engines: {node: '>=0.8'}

  thenify@3.3.1:
    resolution: {integrity: sha512-RVZSIV5IG10Hk3enotrhvz0T9em6cyHBLkH/YAZuKqd8hRkKhSfCGIcP2KUY0EPxndzANBmNllzWPwak+bheSw==}

  tiny-invariant@1.3.3:
    resolution: {integrity: sha512-+FbBPE1o9QAYvviau/qC5SE3caw21q3xkvWKBtja5vgqOWIHHJ3ioaq1VPfn/Szqctz2bU/oYeKd9/z5BL+PVg==}

  tinybench@2.9.0:
    resolution: {integrity: sha512-0+DUvqWMValLmha6lr4kD8iAMK1HzV0/aKnCtWb9v9641TnP/MFb7Pc2bxoxQjTXAErryXVgUOfv2YqNllqGeg==}

  tinyglobby@0.2.14:
    resolution: {integrity: sha512-tX5e7OM1HnYr2+a2C/4V0htOcSQcoSTH9KgJnVvNm5zm/cyEWKJ7j7YutsH9CxMdtOkkLFy2AHrMci9IM8IPZQ==}
    engines: {node: '>=12.0.0'}

  tinypool@0.8.4:
    resolution: {integrity: sha512-i11VH5gS6IFeLY3gMBQ00/MmLncVP7JLXOw1vlgkytLmJK7QnEr7NXf0LBdxfmNPAeyetukOk0bOYrJrFGjYJQ==}
    engines: {node: '>=14.0.0'}

  tinyspy@2.2.1:
    resolution: {integrity: sha512-KYad6Vy5VDWV4GH3fjpseMQ/XU2BhIYP7Vzd0LG44qRWm/Yt2WCOTicFdvmgo6gWaqooMQCawTtILVQJupKu7A==}
    engines: {node: '>=14.0.0'}

  to-regex-range@5.0.1:
    resolution: {integrity: sha512-65P7iz6X5yEr1cwcgvQxbbIw7Uk3gOy5dIdtZ4rDveLqhrdJP+Li/Hx6tyK0NEb+2GCyneCMJiGqrADCSNk8sQ==}
    engines: {node: '>=8.0'}

  tough-cookie@4.1.4:
    resolution: {integrity: sha512-Loo5UUvLD9ScZ6jh8beX1T6sO1w2/MpCRpEP7V280GKMVUQ0Jzar2U3UJPsrdbziLEMMhu3Ujnq//rhiFuIeag==}
    engines: {node: '>=6'}

  tr46@0.0.3:
    resolution: {integrity: sha512-N3WMsuqV66lT30CrXNbEjx4GEwlow3v6rr4mCcv6prnfwhS01rkgyFdjPNBYd9br7LpXV1+Emh01fHnq2Gdgrw==}

  tr46@4.1.1:
    resolution: {integrity: sha512-2lv/66T7e5yNyhAAC4NaKe5nVavzuGJQVVtRYLyQ2OI8tsJ61PMLlelehb0wi2Hx6+hT/OJUWZcw8MjlSRnxvw==}
    engines: {node: '>=14'}

  ts-api-utils@2.1.0:
    resolution: {integrity: sha512-CUgTZL1irw8u29bzrOD/nH85jqyc74D6SshFgujOIA7osm2Rz7dYH77agkx7H4FBNxDq7Cjf+IjaX/8zwFW+ZQ==}
    engines: {node: '>=18.12'}
    peerDependencies:
      typescript: '>=4.8.4'

  ts-interface-checker@0.1.13:
    resolution: {integrity: sha512-Y/arvbn+rrz3JCKl9C4kVNfTfSm2/mEp5FSz5EsZSANGPSlQrpRI5M4PKF+mJnE52jOO90PnPSc3Ur3bTQw0gA==}

  tslib@2.8.1:
    resolution: {integrity: sha512-oJFu94HQb+KVduSUQL7wnpmqnfmLsOA/nAh6b6EH0wCEoK0/mPeXU6c3wKDV83MkOuHPRHtSXKKU99IBazS/2w==}

  type-check@0.4.0:
    resolution: {integrity: sha512-XleUoc9uwGXqjWwXaUTZAmzMcFZ5858QA2vvx1Ur5xIcixXIP+8LnFDgRplU30us6teqdlskFfu+ae4K79Ooew==}
    engines: {node: '>= 0.8.0'}

  type-detect@4.1.0:
    resolution: {integrity: sha512-Acylog8/luQ8L7il+geoSxhEkazvkslg7PSNKOX59mbB9cOveP5aq9h74Y7YU8yDpJwetzQQrfIwtf4Wp4LKcw==}
    engines: {node: '>=4'}

  typed-array-buffer@1.0.3:
    resolution: {integrity: sha512-nAYYwfY3qnzX30IkA6AQZjVbtK6duGontcQm1WSG1MD94YLqK0515GNApXkoxKOWMusVssAHWLh9SeaoefYFGw==}
    engines: {node: '>= 0.4'}

  typed-array-byte-length@1.0.3:
    resolution: {integrity: sha512-BaXgOuIxz8n8pIq3e7Atg/7s+DpiYrxn4vdot3w9KbnBhcRQq6o3xemQdIfynqSeXeDrF32x+WvfzmOjPiY9lg==}
    engines: {node: '>= 0.4'}

  typed-array-byte-offset@1.0.4:
    resolution: {integrity: sha512-bTlAFB/FBYMcuX81gbL4OcpH5PmlFHqlCCpAl8AlEzMz5k53oNDvN8p1PNOWLEmI2x4orp3raOFB51tv9X+MFQ==}
    engines: {node: '>= 0.4'}

  typed-array-length@1.0.7:
    resolution: {integrity: sha512-3KS2b+kL7fsuk/eJZ7EQdnEmQoaho/r6KUef7hxvltNA5DR8NAUM+8wJMbJyZ4G9/7i3v5zPBIMN5aybAh2/Jg==}
    engines: {node: '>= 0.4'}

  typescript@5.8.3:
    resolution: {integrity: sha512-p1diW6TqL9L07nNxvRMM7hMMw4c5XOo/1ibL4aAIGmSAt9slTE1Xgw5KWuof2uTOvCg9BY7ZRi+GaF+7sfgPeQ==}
    engines: {node: '>=14.17'}
    hasBin: true

  ufo@1.6.1:
    resolution: {integrity: sha512-9a4/uxlTWJ4+a5i0ooc1rU7C7YOw3wT+UGqdeNNHWnOF9qcMBgLRS+4IYUqbczewFx4mLEig6gawh7X6mFlEkA==}

  unbox-primitive@1.1.0:
    resolution: {integrity: sha512-nWJ91DjeOkej/TA8pXQ3myruKpKEYgqvpw9lz4OPHj/NWFNluYrjbz9j01CJ8yKQd2g4jFoOkINCTW2I5LEEyw==}
    engines: {node: '>= 0.4'}

  undici-types@6.21.0:
    resolution: {integrity: sha512-iwDZqg0QAGrg9Rav5H4n0M64c3mkR59cJ6wQp+7C4nI0gsmExaedaYLNO44eT4AtBBwjbTiGPMlt2Md0T9H9JQ==}

  unicorn-magic@0.3.0:
    resolution: {integrity: sha512-+QBBXBCvifc56fsbuxZQ6Sic3wqqc3WWaqxs58gvJrcOuN83HGTCwz3oS5phzU9LthRNE9VrJCFCLUgHeeFnfA==}
    engines: {node: '>=18'}

  universalify@0.2.0:
    resolution: {integrity: sha512-CJ1QgKmNg3CwvAv/kOFmtnEN05f0D/cn9QntgNOQlQF9dgvVTHj3t+8JPdjqawCHk7V/KA+fbUqzZ9XWhcqPUg==}
    engines: {node: '>= 4.0.0'}

  update-browserslist-db@1.1.3:
    resolution: {integrity: sha512-UxhIZQ+QInVdunkDAaiazvvT/+fXL5Osr0JZlJulepYu6Jd7qJtDZjlur0emRlT71EN3ScPoE7gvsuIKKNavKw==}
    hasBin: true
    peerDependencies:
      browserslist: '>= 4.21.0'

  uri-js@4.4.1:
    resolution: {integrity: sha512-7rKUyy33Q1yc98pQ1DAmLtwX109F7TIfWlW1Ydo8Wl1ii1SeHieeh0HHfPeL2fMXK6z0s8ecKs9frCuLJvndBg==}

  url-parse@1.5.10:
    resolution: {integrity: sha512-WypcfiRhfeUP9vvF0j6rw0J3hrWrw6iZv3+22h6iRMJ/8z1Tj6XfLP4DsUix5MhMPnXpiHDoKyoZ/bdCkwBCiQ==}

  util-deprecate@1.0.2:
    resolution: {integrity: sha512-EPD5q1uXyFxJpCrLnCc1nHnq3gOa6DZBocAIiI2TaSCA7VCJ1UJDMagCzIkXNsUYfD1daK//LTEQ8xiIbrHtcw==}

  victory-vendor@36.9.2:
    resolution: {integrity: sha512-PnpQQMuxlwYdocC8fIJqVXvkeViHYzotI+NJrCuav0ZYFoq912ZHBk3mCeuj+5/VpodOjPe1z0Fk2ihgzlXqjQ==}

  vite-node@1.6.1:
    resolution: {integrity: sha512-YAXkfvGtuTzwWbDSACdJSg4A4DZiAqckWe90Zapc/sEX3XvHcw1NdurM/6od8J207tSDqNbSsgdCacBgvJKFuA==}
    engines: {node: ^18.0.0 || >=20.0.0}
    hasBin: true

  vite-plugin-checker@0.9.3:
    resolution: {integrity: sha512-Tf7QBjeBtG7q11zG0lvoF38/2AVUzzhMNu+Wk+mcsJ00Rk/FpJ4rmUviVJpzWkagbU13cGXvKpt7CMiqtxVTbQ==}
    engines: {node: '>=14.16'}
    peerDependencies:
      '@biomejs/biome': '>=1.7'
      eslint: '>=7'
      meow: ^13.2.0
      optionator: ^0.9.4
      stylelint: '>=16'
      typescript: '*'
      vite: '>=2.0.0'
      vls: '*'
      vti: '*'
      vue-tsc: ~2.2.10
    peerDependenciesMeta:
      '@biomejs/biome':
        optional: true
      eslint:
        optional: true
      meow:
        optional: true
      optionator:
        optional: true
      stylelint:
        optional: true
      typescript:
        optional: true
      vls:
        optional: true
      vti:
        optional: true
      vue-tsc:
        optional: true

  vite@5.4.19:
    resolution: {integrity: sha512-qO3aKv3HoQC8QKiNSTuUM1l9o/XX3+c+VTgLHbJWHZGeTPVAg2XwazI9UWzoxjIJCGCV2zU60uqMzjeLZuULqA==}
    engines: {node: ^18.0.0 || >=20.0.0}
    hasBin: true
    peerDependencies:
      '@types/node': ^18.0.0 || >=20.0.0
      less: '*'
      lightningcss: ^1.21.0
      sass: '*'
      sass-embedded: '*'
      stylus: '*'
      sugarss: '*'
      terser: ^5.4.0
    peerDependenciesMeta:
      '@types/node':
        optional: true
      less:
        optional: true
      lightningcss:
        optional: true
      sass:
        optional: true
      sass-embedded:
        optional: true
      stylus:
        optional: true
      sugarss:
        optional: true
      terser:
        optional: true

  vite@6.3.5:
    resolution: {integrity: sha512-cZn6NDFE7wdTpINgs++ZJ4N49W2vRp8LCKrn3Ob1kYNtOo21vfDoaV5GzBfLU4MovSAB8uNRm4jgzVQZ+mBzPQ==}
    engines: {node: ^18.0.0 || ^20.0.0 || >=22.0.0}
    hasBin: true
    peerDependencies:
      '@types/node': ^18.0.0 || ^20.0.0 || >=22.0.0
      jiti: '>=1.21.0'
      less: '*'
      lightningcss: ^1.21.0
      sass: '*'
      sass-embedded: '*'
      stylus: '*'
      sugarss: '*'
      terser: ^5.16.0
      tsx: ^4.8.1
      yaml: ^2.4.2
    peerDependenciesMeta:
      '@types/node':
        optional: true
      jiti:
        optional: true
      less:
        optional: true
      lightningcss:
        optional: true
      sass:
        optional: true
      sass-embedded:
        optional: true
      stylus:
        optional: true
      sugarss:
        optional: true
      terser:
        optional: true
      tsx:
        optional: true
      yaml:
        optional: true

  vitest@1.6.1:
    resolution: {integrity: sha512-Ljb1cnSJSivGN0LqXd/zmDbWEM0RNNg2t1QW/XUhYl/qPqyu7CsqeWtqQXHVaJsecLPuDoak2oJcZN2QoRIOag==}
    engines: {node: ^18.0.0 || >=20.0.0}
    hasBin: true
    peerDependencies:
      '@edge-runtime/vm': '*'
      '@types/node': ^18.0.0 || >=20.0.0
      '@vitest/browser': 1.6.1
      '@vitest/ui': 1.6.1
      happy-dom: '*'
      jsdom: '*'
    peerDependenciesMeta:
      '@edge-runtime/vm':
        optional: true
      '@types/node':
        optional: true
      '@vitest/browser':
        optional: true
      '@vitest/ui':
        optional: true
      happy-dom:
        optional: true
      jsdom:
        optional: true

  vscode-uri@3.1.0:
    resolution: {integrity: sha512-/BpdSx+yCQGnCvecbyXdxHDkuk55/G3xwnC0GqY4gmQ3j+A+g8kzzgB4Nk/SINjqn6+waqw3EgbVF2QKExkRxQ==}

  w3c-xmlserializer@4.0.0:
    resolution: {integrity: sha512-d+BFHzbiCx6zGfz0HyQ6Rg69w9k19nviJspaj4yNscGjrHu94sVP+aRm75yEbCh+r2/yR+7q6hux9LVtbuTGBw==}
    engines: {node: '>=14'}

  webidl-conversions@3.0.1:
    resolution: {integrity: sha512-2JAn3z8AR6rjK8Sm8orRC0h/bcl/DqL7tRPdGZ4I1CjdF+EaMLmYxBHyXuKL849eucPFhvBoxMsflfOb8kxaeQ==}

  webidl-conversions@7.0.0:
    resolution: {integrity: sha512-VwddBukDzu71offAQR975unBIGqfKZpM+8ZX6ySk8nYhVoo5CYaZyzt3YBvYtRtO+aoGlqxPg/B87NGVZ/fu6g==}
    engines: {node: '>=12'}

  whatwg-encoding@2.0.0:
    resolution: {integrity: sha512-p41ogyeMUrw3jWclHWTQg1k05DSVXPLcVxRTYsXUk+ZooOCZLcoYgPZ/HL/D/N+uQPOtcp1me1WhBEaX02mhWg==}
    engines: {node: '>=12'}

  whatwg-mimetype@3.0.0:
    resolution: {integrity: sha512-nt+N2dzIutVRxARx1nghPKGv1xHikU7HKdfafKkLNLindmPU/ch3U31NOCGGA/dmPcmb1VlofO0vnKAcsm0o/Q==}
    engines: {node: '>=12'}

  whatwg-url@12.0.1:
    resolution: {integrity: sha512-Ed/LrqB8EPlGxjS+TrsXcpUond1mhccS3pchLhzSgPCnTimUCKj3IZE75pAs5m6heB2U2TMerKFUXheyHY+VDQ==}
    engines: {node: '>=14'}

  whatwg-url@5.0.0:
    resolution: {integrity: sha512-saE57nupxk6v3HY35+jzBwYa0rKSy0XR8JSxZPwgLr7ys0IBzhGviA1/TUGJLmSVqs8pb9AnvICXEuOHLprYTw==}

  which-boxed-primitive@1.1.1:
    resolution: {integrity: sha512-TbX3mj8n0odCBFVlY8AxkqcHASw3L60jIuF8jFP78az3C2YhmGvqbHBpAjTRH2/xqYunrJ9g1jSyjCjpoWzIAA==}
    engines: {node: '>= 0.4'}

  which-builtin-type@1.2.1:
    resolution: {integrity: sha512-6iBczoX+kDQ7a3+YJBnh3T+KZRxM/iYNPXicqk66/Qfm1b93iu+yOImkg0zHbj5LNOcNv1TEADiZ0xa34B4q6Q==}
    engines: {node: '>= 0.4'}

  which-collection@1.0.2:
    resolution: {integrity: sha512-K4jVyjnBdgvc86Y6BkaLZEN933SwYOuBFkdmBu9ZfkcAbdVbpITnDmjvZ/aQjRXQrv5EPkTnD1s39GiiqbngCw==}
    engines: {node: '>= 0.4'}

  which-typed-array@1.1.19:
    resolution: {integrity: sha512-rEvr90Bck4WZt9HHFC4DJMsjvu7x+r6bImz0/BrbWb7A2djJ8hnZMrWnHo9F8ssv0OMErasDhftrfROTyqSDrw==}
    engines: {node: '>= 0.4'}

  which@2.0.2:
    resolution: {integrity: sha512-BLI3Tl1TW3Pvl70l3yq3Y64i+awpwXqsGBYWkkqMtnbXgrMD+yj7rhW0kuEDxzJaYXGjEW5ogapKNMEKNMjibA==}
    engines: {node: '>= 8'}
    hasBin: true

  why-is-node-running@2.3.0:
    resolution: {integrity: sha512-hUrmaWBdVDcxvYqnyh09zunKzROWjbZTiNy8dBEjkS7ehEDQibXJ7XvlmtbwuTclUiIyN+CyXQD4Vmko8fNm8w==}
    engines: {node: '>=8'}
    hasBin: true

  word-wrap@1.2.5:
    resolution: {integrity: sha512-BN22B5eaMMI9UMtjrGd5g5eCYPpCPDUy0FJXbYsaT5zYxjFOckS53SQDE3pWkVoWpHXVb3BrYcEN4Twa55B5cA==}
    engines: {node: '>=0.10.0'}

  wrap-ansi@7.0.0:
    resolution: {integrity: sha512-YVGIj2kamLSTxw6NsZjoBxfSwsn0ycdesmc4p+Q21c5zPuZ1pl+NfxVdxPtdHvmNVOQ6XSYG4AUtyt/Fi7D16Q==}
    engines: {node: '>=10'}

  wrap-ansi@8.1.0:
    resolution: {integrity: sha512-si7QWI6zUMq56bESFvagtmzMdGOtoxfR+Sez11Mobfc7tm+VkUckk9bW2UeffTGVUbOksxmSw0AA2gs8g71NCQ==}
    engines: {node: '>=12'}

  wrappy@1.0.2:
    resolution: {integrity: sha512-l4Sp/DRseor9wL6EvV2+TuQn63dMkPjZ/sp9XkghTEbV9KlPS1xUsZ3u7/IQO4wxtcFB4bgpQPRcR3QCvezPcQ==}

  ws@8.18.2:
    resolution: {integrity: sha512-DMricUmwGZUVr++AEAe2uiVM7UoO9MAVZMDu05UQOaUII0lp+zOzLLU4Xqh/JvTqklB1T4uELaaPBKyjE1r4fQ==}
    engines: {node: '>=10.0.0'}
    peerDependencies:
      bufferutil: ^4.0.1
      utf-8-validate: '>=5.0.2'
    peerDependenciesMeta:
      bufferutil:
        optional: true
      utf-8-validate:
        optional: true

  xml-name-validator@4.0.0:
    resolution: {integrity: sha512-ICP2e+jsHvAj2E2lIHxa5tjXRlKDJo4IdvPvCXbXQGdzSfmSpNVyIKMvoZHjDY9DP0zV17iI85o90vRFXNccRw==}
    engines: {node: '>=12'}

  xmlchars@2.2.0:
    resolution: {integrity: sha512-JZnDKK8B0RCDw84FNdDAIpZK+JuJw+s7Lz8nksI7SIuU3UXJJslUthsi+uWBUYOwPFwW7W7PRLRfUKpxjtjFCw==}

  y18n@5.0.8:
    resolution: {integrity: sha512-0pfFzegeDWJHJIAmTLRP2DwHjdF5s7jo9tuztdQxAhINCdvS+3nGINqPd00AphqJR/0LhANUS6/+7SCb98YOfA==}
    engines: {node: '>=10'}

  yallist@3.1.1:
    resolution: {integrity: sha512-a4UGQaWPH59mOXUYnAG2ewncQS4i4F43Tv3JoAM+s2VDAmS9NsK8GpDMLrCHPksFT7h3K6TOoUNn2pb7RoXx4g==}

  yaml@2.8.0:
    resolution: {integrity: sha512-4lLa/EcQCB0cJkyts+FpIRx5G/llPxfP6VQU5KByHEhLxY3IJCH0f0Hy1MHI8sClTvsIb8qwRJ6R/ZdlDJ/leQ==}
    engines: {node: '>= 14.6'}
    hasBin: true

  yargs-parser@21.1.1:
    resolution: {integrity: sha512-tVpsJW7DdjecAiFpbIB1e3qxIQsE6NoPc5/eTdrbbIC4h0LVsWhnoa3g+m2HclBIujHzsxZ4VJVA+GUuc2/LBw==}
    engines: {node: '>=12'}

  yargs@17.7.2:
    resolution: {integrity: sha512-7dSzzRQ++CKnNI/krKnYRV7JKKPUXMEh61soaHKg9mrWEhzFWhFnxPxGl+69cD1Ou63C13NUPCnmIcrvqCuM6w==}
    engines: {node: '>=12'}

  yocto-queue@0.1.0:
    resolution: {integrity: sha512-rVksvsnNCdJ/ohGc6xgPwyN8eheCxsiLM8mxuE/t/mOVqJewPuO1miLpTHQiRgTKCLexL4MeAFVagts7HmNZ2Q==}
    engines: {node: '>=10'}

  yocto-queue@1.2.1:
    resolution: {integrity: sha512-AyeEbWOu/TAXdxlV9wmGcR0+yh2j3vYPGOECcIj2S7MkrLyC7ne+oye2BKTItt0ii2PHk4cDy+95+LshzbXnGg==}
    engines: {node: '>=12.20'}

snapshots:

  '@adobe/css-tools@4.4.3': {}

  '@alloc/quick-lru@5.2.0': {}

  '@ampproject/remapping@2.3.0':
    dependencies:
      '@jridgewell/gen-mapping': 0.3.8
      '@jridgewell/trace-mapping': 0.3.25

  '@babel/code-frame@7.27.1':
    dependencies:
      '@babel/helper-validator-identifier': 7.27.1
      js-tokens: 4.0.0
      picocolors: 1.1.1

  '@babel/compat-data@7.27.5': {}

  '@babel/core@7.27.4':
    dependencies:
      '@ampproject/remapping': 2.3.0
      '@babel/code-frame': 7.27.1
      '@babel/generator': 7.27.5
      '@babel/helper-compilation-targets': 7.27.2
      '@babel/helper-module-transforms': 7.27.3(@babel/core@7.27.4)
      '@babel/helpers': 7.27.6
      '@babel/parser': 7.27.5
      '@babel/template': 7.27.2
      '@babel/traverse': 7.27.4
      '@babel/types': 7.27.6
      convert-source-map: 2.0.0
      debug: 4.4.1
      gensync: 1.0.0-beta.2
      json5: 2.2.3
      semver: 6.3.1
    transitivePeerDependencies:
      - supports-color

  '@babel/generator@7.27.5':
    dependencies:
      '@babel/parser': 7.27.5
      '@babel/types': 7.27.6
      '@jridgewell/gen-mapping': 0.3.8
      '@jridgewell/trace-mapping': 0.3.25
      jsesc: 3.1.0

  '@babel/helper-compilation-targets@7.27.2':
    dependencies:
      '@babel/compat-data': 7.27.5
      '@babel/helper-validator-option': 7.27.1
      browserslist: 4.25.0
      lru-cache: 5.1.1
      semver: 6.3.1

  '@babel/helper-module-imports@7.27.1':
    dependencies:
      '@babel/traverse': 7.27.4
      '@babel/types': 7.27.6
    transitivePeerDependencies:
      - supports-color

  '@babel/helper-module-transforms@7.27.3(@babel/core@7.27.4)':
    dependencies:
      '@babel/core': 7.27.4
      '@babel/helper-module-imports': 7.27.1
      '@babel/helper-validator-identifier': 7.27.1
      '@babel/traverse': 7.27.4
    transitivePeerDependencies:
      - supports-color

  '@babel/helper-plugin-utils@7.27.1': {}

  '@babel/helper-string-parser@7.27.1': {}

  '@babel/helper-validator-identifier@7.27.1': {}

  '@babel/helper-validator-option@7.27.1': {}

  '@babel/helpers@7.27.6':
    dependencies:
      '@babel/template': 7.27.2
      '@babel/types': 7.27.6

  '@babel/parser@7.27.5':
    dependencies:
      '@babel/types': 7.27.6

  '@babel/plugin-transform-react-jsx-self@7.27.1(@babel/core@7.27.4)':
    dependencies:
      '@babel/core': 7.27.4
      '@babel/helper-plugin-utils': 7.27.1

  '@babel/plugin-transform-react-jsx-source@7.27.1(@babel/core@7.27.4)':
    dependencies:
      '@babel/core': 7.27.4
      '@babel/helper-plugin-utils': 7.27.1

  '@babel/runtime@7.27.6': {}

  '@babel/template@7.27.2':
    dependencies:
      '@babel/code-frame': 7.27.1
      '@babel/parser': 7.27.5
      '@babel/types': 7.27.6

  '@babel/traverse@7.27.4':
    dependencies:
      '@babel/code-frame': 7.27.1
      '@babel/generator': 7.27.5
      '@babel/parser': 7.27.5
      '@babel/template': 7.27.2
      '@babel/types': 7.27.6
      debug: 4.4.1
      globals: 11.12.0
    transitivePeerDependencies:
      - supports-color

  '@babel/types@7.27.6':
    dependencies:
      '@babel/helper-string-parser': 7.27.1
      '@babel/helper-validator-identifier': 7.27.1

  '@bcoe/v8-coverage@0.2.3': {}

  '@csstools/selector-resolve-nested@1.1.0(postcss-selector-parser@6.1.2)':
    dependencies:
      postcss-selector-parser: 6.1.2

  '@csstools/selector-specificity@3.1.1(postcss-selector-parser@6.1.2)':
    dependencies:
      postcss-selector-parser: 6.1.2

  '@emotion/is-prop-valid@0.8.8':
    dependencies:
      '@emotion/memoize': 0.7.4
    optional: true

  '@emotion/memoize@0.7.4':
    optional: true

  '@esbuild/aix-ppc64@0.21.5':
    optional: true

  '@esbuild/aix-ppc64@0.25.5':
    optional: true

  '@esbuild/android-arm64@0.21.5':
    optional: true

  '@esbuild/android-arm64@0.25.5':
    optional: true

  '@esbuild/android-arm@0.21.5':
    optional: true

  '@esbuild/android-arm@0.25.5':
    optional: true

  '@esbuild/android-x64@0.21.5':
    optional: true

  '@esbuild/android-x64@0.25.5':
    optional: true

  '@esbuild/darwin-arm64@0.21.5':
    optional: true

  '@esbuild/darwin-arm64@0.25.5':
    optional: true

  '@esbuild/darwin-x64@0.21.5':
    optional: true

  '@esbuild/darwin-x64@0.25.5':
    optional: true

  '@esbuild/freebsd-arm64@0.21.5':
    optional: true

  '@esbuild/freebsd-arm64@0.25.5':
    optional: true

  '@esbuild/freebsd-x64@0.21.5':
    optional: true

  '@esbuild/freebsd-x64@0.25.5':
    optional: true

  '@esbuild/linux-arm64@0.21.5':
    optional: true

  '@esbuild/linux-arm64@0.25.5':
    optional: true

  '@esbuild/linux-arm@0.21.5':
    optional: true

  '@esbuild/linux-arm@0.25.5':
    optional: true

  '@esbuild/linux-ia32@0.21.5':
    optional: true

  '@esbuild/linux-ia32@0.25.5':
    optional: true

  '@esbuild/linux-loong64@0.21.5':
    optional: true

  '@esbuild/linux-loong64@0.25.5':
    optional: true

  '@esbuild/linux-mips64el@0.21.5':
    optional: true

  '@esbuild/linux-mips64el@0.25.5':
    optional: true

  '@esbuild/linux-ppc64@0.21.5':
    optional: true

  '@esbuild/linux-ppc64@0.25.5':
    optional: true

  '@esbuild/linux-riscv64@0.21.5':
    optional: true

  '@esbuild/linux-riscv64@0.25.5':
    optional: true

  '@esbuild/linux-s390x@0.21.5':
    optional: true

  '@esbuild/linux-s390x@0.25.5':
    optional: true

  '@esbuild/linux-x64@0.21.5':
    optional: true

  '@esbuild/linux-x64@0.25.5':
    optional: true

  '@esbuild/netbsd-arm64@0.25.5':
    optional: true

  '@esbuild/netbsd-x64@0.21.5':
    optional: true

  '@esbuild/netbsd-x64@0.25.5':
    optional: true

  '@esbuild/openbsd-arm64@0.25.5':
    optional: true

  '@esbuild/openbsd-x64@0.21.5':
    optional: true

  '@esbuild/openbsd-x64@0.25.5':
    optional: true

  '@esbuild/sunos-x64@0.21.5':
    optional: true

  '@esbuild/sunos-x64@0.25.5':
    optional: true

  '@esbuild/win32-arm64@0.21.5':
    optional: true

  '@esbuild/win32-arm64@0.25.5':
    optional: true

  '@esbuild/win32-ia32@0.21.5':
    optional: true

  '@esbuild/win32-ia32@0.25.5':
    optional: true

  '@esbuild/win32-x64@0.21.5':
    optional: true

  '@esbuild/win32-x64@0.25.5':
    optional: true

  '@eslint-community/eslint-utils@4.7.0(eslint@9.29.0(jiti@1.21.7))':
    dependencies:
      eslint: 9.29.0(jiti@1.21.7)
      eslint-visitor-keys: 3.4.3

  '@eslint-community/regexpp@4.12.1': {}

  '@eslint/config-array@0.20.1':
    dependencies:
      '@eslint/object-schema': 2.1.6
      debug: 4.4.1
      minimatch: 3.1.2
    transitivePeerDependencies:
      - supports-color

  '@eslint/config-helpers@0.2.3': {}

  '@eslint/core@0.14.0':
    dependencies:
      '@types/json-schema': 7.0.15

  '@eslint/core@0.15.0':
    dependencies:
      '@types/json-schema': 7.0.15

  '@eslint/eslintrc@3.3.1':
    dependencies:
      ajv: 6.12.6
      debug: 4.4.1
      espree: 10.4.0
      globals: 14.0.0
      ignore: 5.3.2
      import-fresh: 3.3.1
      js-yaml: 4.1.0
      minimatch: 3.1.2
      strip-json-comments: 3.1.1
    transitivePeerDependencies:
      - supports-color

  '@eslint/js@9.29.0': {}

  '@eslint/object-schema@2.1.6': {}

  '@eslint/plugin-kit@0.3.2':
    dependencies:
      '@eslint/core': 0.15.0
      levn: 0.4.1

  '@humanfs/core@0.19.1': {}

  '@humanfs/node@0.16.6':
    dependencies:
      '@humanfs/core': 0.19.1
      '@humanwhocodes/retry': 0.3.1

  '@humanwhocodes/module-importer@1.0.1': {}

  '@humanwhocodes/retry@0.3.1': {}

  '@humanwhocodes/retry@0.4.3': {}

  '@isaacs/cliui@8.0.2':
    dependencies:
      string-width: 5.1.2
      string-width-cjs: string-width@4.2.3
      strip-ansi: 7.1.0
      strip-ansi-cjs: strip-ansi@6.0.1
      wrap-ansi: 8.1.0
      wrap-ansi-cjs: wrap-ansi@7.0.0

  '@istanbuljs/schema@0.1.3': {}

  '@jest/schemas@29.6.3':
    dependencies:
      '@sinclair/typebox': 0.27.8

  '@jridgewell/gen-mapping@0.3.8':
    dependencies:
      '@jridgewell/set-array': 1.2.1
      '@jridgewell/sourcemap-codec': 1.5.0
      '@jridgewell/trace-mapping': 0.3.25

  '@jridgewell/resolve-uri@3.1.2': {}

  '@jridgewell/set-array@1.2.1': {}

  '@jridgewell/sourcemap-codec@1.5.0': {}

  '@jridgewell/trace-mapping@0.3.25':
    dependencies:
      '@jridgewell/resolve-uri': 3.1.2
      '@jridgewell/sourcemap-codec': 1.5.0

  '@nodelib/fs.scandir@2.1.5':
    dependencies:
      '@nodelib/fs.stat': 2.0.5
      run-parallel: 1.2.0

  '@nodelib/fs.stat@2.0.5': {}

  '@nodelib/fs.walk@1.2.8':
    dependencies:
      '@nodelib/fs.scandir': 2.1.5
      fastq: 1.19.1

  '@pkgjs/parseargs@0.11.0':
    optional: true

  '@rolldown/pluginutils@1.0.0-beta.11': {}

  '@rollup/rollup-android-arm-eabi@4.43.0':
    optional: true

  '@rollup/rollup-android-arm64@4.43.0':
    optional: true

  '@rollup/rollup-darwin-arm64@4.43.0':
    optional: true

  '@rollup/rollup-darwin-x64@4.43.0':
    optional: true

  '@rollup/rollup-freebsd-arm64@4.43.0':
    optional: true

  '@rollup/rollup-freebsd-x64@4.43.0':
    optional: true

  '@rollup/rollup-linux-arm-gnueabihf@4.43.0':
    optional: true

  '@rollup/rollup-linux-arm-musleabihf@4.43.0':
    optional: true

  '@rollup/rollup-linux-arm64-gnu@4.43.0':
    optional: true

  '@rollup/rollup-linux-arm64-musl@4.43.0':
    optional: true

  '@rollup/rollup-linux-loongarch64-gnu@4.43.0':
    optional: true

  '@rollup/rollup-linux-powerpc64le-gnu@4.43.0':
    optional: true

  '@rollup/rollup-linux-riscv64-gnu@4.43.0':
    optional: true

  '@rollup/rollup-linux-riscv64-musl@4.43.0':
    optional: true

  '@rollup/rollup-linux-s390x-gnu@4.43.0':
    optional: true

  '@rollup/rollup-linux-x64-gnu@4.43.0':
    optional: true

  '@rollup/rollup-linux-x64-musl@4.43.0':
    optional: true

  '@rollup/rollup-win32-arm64-msvc@4.43.0':
    optional: true

  '@rollup/rollup-win32-ia32-msvc@4.43.0':
    optional: true

  '@rollup/rollup-win32-x64-msvc@4.43.0':
    optional: true

  '@sinclair/typebox@0.27.8': {}

  '@supabase/auth-js@2.70.0':
    dependencies:
      '@supabase/node-fetch': 2.6.15

  '@supabase/functions-js@2.4.4':
    dependencies:
      '@supabase/node-fetch': 2.6.15

  '@supabase/node-fetch@2.6.15':
    dependencies:
      whatwg-url: 5.0.0

  '@supabase/postgrest-js@1.19.4':
    dependencies:
      '@supabase/node-fetch': 2.6.15

  '@supabase/realtime-js@2.11.10':
    dependencies:
      '@supabase/node-fetch': 2.6.15
      '@types/phoenix': 1.6.6
      '@types/ws': 8.18.1
      ws: 8.18.2
    transitivePeerDependencies:
      - bufferutil
      - utf-8-validate

  '@supabase/storage-js@2.7.1':
    dependencies:
      '@supabase/node-fetch': 2.6.15

  '@supabase/supabase-js@2.50.0':
    dependencies:
      '@supabase/auth-js': 2.70.0
      '@supabase/functions-js': 2.4.4
      '@supabase/node-fetch': 2.6.15
      '@supabase/postgrest-js': 1.19.4
      '@supabase/realtime-js': 2.11.10
      '@supabase/storage-js': 2.7.1
    transitivePeerDependencies:
      - bufferutil
      - utf-8-validate

  '@tailwindcss/forms@0.5.10(tailwindcss@3.4.17)':
    dependencies:
      mini-svg-data-uri: 1.4.4
      tailwindcss: 3.4.17

  '@tailwindcss/typography@0.5.16(tailwindcss@3.4.17)':
    dependencies:
      lodash.castarray: 4.4.0
      lodash.isplainobject: 4.0.6
      lodash.merge: 4.6.2
      postcss-selector-parser: 6.0.10
      tailwindcss: 3.4.17

  '@tanstack/query-core@5.80.10': {}

  '@tanstack/react-query@5.80.10(react@18.3.1)':
    dependencies:
      '@tanstack/query-core': 5.80.10
      react: 18.3.1

  '@testing-library/dom@10.4.0':
    dependencies:
      '@babel/code-frame': 7.27.1
      '@babel/runtime': 7.27.6
      '@types/aria-query': 5.0.4
      aria-query: 5.3.0
      chalk: 4.1.2
      dom-accessibility-api: 0.5.16
      lz-string: 1.5.0
      pretty-format: 27.5.1

  '@testing-library/jest-dom@6.6.3':
    dependencies:
      '@adobe/css-tools': 4.4.3
      aria-query: 5.3.2
      chalk: 3.0.0
      css.escape: 1.5.1
      dom-accessibility-api: 0.6.3
      lodash: 4.17.21
      redent: 3.0.0

  '@testing-library/react@16.3.0(@testing-library/dom@10.4.0)(@types/react-dom@18.3.7(@types/react@18.3.23))(@types/react@18.3.23)(react-dom@18.3.1(react@18.3.1))(react@18.3.1)':
    dependencies:
      '@babel/runtime': 7.27.6
      '@testing-library/dom': 10.4.0
      react: 18.3.1
      react-dom: 18.3.1(react@18.3.1)
    optionalDependencies:
      '@types/react': 18.3.23
      '@types/react-dom': 18.3.7(@types/react@18.3.23)

  '@tootallnate/once@2.0.0': {}

  '@types/aria-query@5.0.4': {}

  '@types/babel__core@7.20.5':
    dependencies:
      '@babel/parser': 7.27.5
      '@babel/types': 7.27.6
      '@types/babel__generator': 7.27.0
      '@types/babel__template': 7.4.4
      '@types/babel__traverse': 7.20.7

  '@types/babel__generator@7.27.0':
    dependencies:
      '@babel/types': 7.27.6

  '@types/babel__template@7.4.4':
    dependencies:
      '@babel/parser': 7.27.5
      '@babel/types': 7.27.6

  '@types/babel__traverse@7.20.7':
    dependencies:
      '@babel/types': 7.27.6

  '@types/d3-array@3.2.1': {}

  '@types/d3-color@3.1.3': {}

  '@types/d3-ease@3.0.2': {}

  '@types/d3-interpolate@3.0.4':
    dependencies:
      '@types/d3-color': 3.1.3

  '@types/d3-path@3.1.1': {}

  '@types/d3-scale@4.0.9':
    dependencies:
      '@types/d3-time': 3.0.4

  '@types/d3-shape@3.1.7':
    dependencies:
      '@types/d3-path': 3.1.1

  '@types/d3-time@3.0.4': {}

  '@types/d3-timer@3.0.2': {}

  '@types/estree@1.0.7': {}

  '@types/estree@1.0.8': {}

  '@types/json-schema@7.0.15': {}

  '@types/node@20.19.1':
    dependencies:
      undici-types: 6.21.0

  '@types/phoenix@1.6.6': {}

  '@types/prop-types@15.7.15': {}

  '@types/react-dom@18.3.7(@types/react@18.3.23)':
    dependencies:
      '@types/react': 18.3.23

  '@types/react@18.3.23':
    dependencies:
      '@types/prop-types': 15.7.15
      csstype: 3.1.3

  '@types/ws@8.18.1':
    dependencies:
      '@types/node': 20.19.1

  '@typescript-eslint/eslint-plugin@8.34.1(@typescript-eslint/parser@8.34.1(eslint@9.29.0(jiti@1.21.7))(typescript@5.8.3))(eslint@9.29.0(jiti@1.21.7))(typescript@5.8.3)':
    dependencies:
      '@eslint-community/regexpp': 4.12.1
      '@typescript-eslint/parser': 8.34.1(eslint@9.29.0(jiti@1.21.7))(typescript@5.8.3)
      '@typescript-eslint/scope-manager': 8.34.1
      '@typescript-eslint/type-utils': 8.34.1(eslint@9.29.0(jiti@1.21.7))(typescript@5.8.3)
      '@typescript-eslint/utils': 8.34.1(eslint@9.29.0(jiti@1.21.7))(typescript@5.8.3)
      '@typescript-eslint/visitor-keys': 8.34.1
      eslint: 9.29.0(jiti@1.21.7)
      graphemer: 1.4.0
      ignore: 7.0.5
      natural-compare: 1.4.0
      ts-api-utils: 2.1.0(typescript@5.8.3)
      typescript: 5.8.3
    transitivePeerDependencies:
      - supports-color

  '@typescript-eslint/parser@8.34.1(eslint@9.29.0(jiti@1.21.7))(typescript@5.8.3)':
    dependencies:
      '@typescript-eslint/scope-manager': 8.34.1
      '@typescript-eslint/types': 8.34.1
      '@typescript-eslint/typescript-estree': 8.34.1(typescript@5.8.3)
      '@typescript-eslint/visitor-keys': 8.34.1
      debug: 4.4.1
      eslint: 9.29.0(jiti@1.21.7)
      typescript: 5.8.3
    transitivePeerDependencies:
      - supports-color

  '@typescript-eslint/project-service@8.34.1(typescript@5.8.3)':
    dependencies:
      '@typescript-eslint/tsconfig-utils': 8.34.1(typescript@5.8.3)
      '@typescript-eslint/types': 8.34.1
      debug: 4.4.1
      typescript: 5.8.3
    transitivePeerDependencies:
      - supports-color

  '@typescript-eslint/scope-manager@8.34.1':
    dependencies:
      '@typescript-eslint/types': 8.34.1
      '@typescript-eslint/visitor-keys': 8.34.1

  '@typescript-eslint/tsconfig-utils@8.34.1(typescript@5.8.3)':
    dependencies:
      typescript: 5.8.3

  '@typescript-eslint/type-utils@8.34.1(eslint@9.29.0(jiti@1.21.7))(typescript@5.8.3)':
    dependencies:
      '@typescript-eslint/typescript-estree': 8.34.1(typescript@5.8.3)
      '@typescript-eslint/utils': 8.34.1(eslint@9.29.0(jiti@1.21.7))(typescript@5.8.3)
      debug: 4.4.1
      eslint: 9.29.0(jiti@1.21.7)
      ts-api-utils: 2.1.0(typescript@5.8.3)
      typescript: 5.8.3
    transitivePeerDependencies:
      - supports-color

  '@typescript-eslint/types@8.34.1': {}

  '@typescript-eslint/typescript-estree@8.34.1(typescript@5.8.3)':
    dependencies:
      '@typescript-eslint/project-service': 8.34.1(typescript@5.8.3)
      '@typescript-eslint/tsconfig-utils': 8.34.1(typescript@5.8.3)
      '@typescript-eslint/types': 8.34.1
      '@typescript-eslint/visitor-keys': 8.34.1
      debug: 4.4.1
      fast-glob: 3.3.3
      is-glob: 4.0.3
      minimatch: 9.0.5
      semver: 7.7.2
      ts-api-utils: 2.1.0(typescript@5.8.3)
      typescript: 5.8.3
    transitivePeerDependencies:
      - supports-color

  '@typescript-eslint/utils@8.34.1(eslint@9.29.0(jiti@1.21.7))(typescript@5.8.3)':
    dependencies:
      '@eslint-community/eslint-utils': 4.7.0(eslint@9.29.0(jiti@1.21.7))
      '@typescript-eslint/scope-manager': 8.34.1
      '@typescript-eslint/types': 8.34.1
      '@typescript-eslint/typescript-estree': 8.34.1(typescript@5.8.3)
      eslint: 9.29.0(jiti@1.21.7)
      typescript: 5.8.3
    transitivePeerDependencies:
      - supports-color

  '@typescript-eslint/visitor-keys@8.34.1':
    dependencies:
      '@typescript-eslint/types': 8.34.1
      eslint-visitor-keys: 4.2.1

  '@vitejs/plugin-react@4.5.2(vite@6.3.5(@types/node@20.19.1)(jiti@1.21.7)(yaml@2.8.0))':
    dependencies:
      '@babel/core': 7.27.4
      '@babel/plugin-transform-react-jsx-self': 7.27.1(@babel/core@7.27.4)
      '@babel/plugin-transform-react-jsx-source': 7.27.1(@babel/core@7.27.4)
      '@rolldown/pluginutils': 1.0.0-beta.11
      '@types/babel__core': 7.20.5
      react-refresh: 0.17.0
      vite: 6.3.5(@types/node@20.19.1)(jiti@1.21.7)(yaml@2.8.0)
    transitivePeerDependencies:
      - supports-color

  '@vitest/coverage-v8@1.6.1(vitest@1.6.1(@types/node@20.19.1)(jsdom@22.1.0))':
    dependencies:
      '@ampproject/remapping': 2.3.0
      '@bcoe/v8-coverage': 0.2.3
      debug: 4.4.1
      istanbul-lib-coverage: 3.2.2
      istanbul-lib-report: 3.0.1
      istanbul-lib-source-maps: 5.0.6
      istanbul-reports: 3.1.7
      magic-string: 0.30.17
      magicast: 0.3.5
      picocolors: 1.1.1
      std-env: 3.9.0
      strip-literal: 2.1.1
      test-exclude: 6.0.0
      vitest: 1.6.1(@types/node@20.19.1)(jsdom@22.1.0)
    transitivePeerDependencies:
      - supports-color

  '@vitest/expect@1.6.1':
    dependencies:
      '@vitest/spy': 1.6.1
      '@vitest/utils': 1.6.1
      chai: 4.5.0

  '@vitest/runner@1.6.1':
    dependencies:
      '@vitest/utils': 1.6.1
      p-limit: 5.0.0
      pathe: 1.1.2

  '@vitest/snapshot@1.6.1':
    dependencies:
      magic-string: 0.30.17
      pathe: 1.1.2
      pretty-format: 29.7.0

  '@vitest/spy@1.6.1':
    dependencies:
      tinyspy: 2.2.1

  '@vitest/utils@1.6.1':
    dependencies:
      diff-sequences: 29.6.3
      estree-walker: 3.0.3
      loupe: 2.3.7
      pretty-format: 29.7.0

  abab@2.0.6: {}

  acorn-jsx@5.3.2(acorn@8.15.0):
    dependencies:
      acorn: 8.15.0

  acorn-walk@8.3.4:
    dependencies:
      acorn: 8.15.0

  acorn@8.15.0: {}

  agent-base@6.0.2:
    dependencies:
      debug: 4.4.1
    transitivePeerDependencies:
      - supports-color

  ajv@6.12.6:
    dependencies:
      fast-deep-equal: 3.1.3
      fast-json-stable-stringify: 2.1.0
      json-schema-traverse: 0.4.1
      uri-js: 4.4.1

  ansi-regex@5.0.1: {}

  ansi-regex@6.1.0: {}

  ansi-styles@4.3.0:
    dependencies:
      color-convert: 2.0.1

  ansi-styles@5.2.0: {}

  ansi-styles@6.2.1: {}

  any-promise@1.3.0: {}

  anymatch@3.1.3:
    dependencies:
      normalize-path: 3.0.0
      picomatch: 2.3.1

  arg@5.0.2: {}

  argparse@2.0.1: {}

  aria-query@5.3.0:
    dependencies:
      dequal: 2.0.3

  aria-query@5.3.2: {}

  array-buffer-byte-length@1.0.2:
    dependencies:
      call-bound: 1.0.4
      is-array-buffer: 3.0.5

  array-includes@3.1.9:
    dependencies:
      call-bind: 1.0.8
      call-bound: 1.0.4
      define-properties: 1.2.1
      es-abstract: 1.24.0
      es-object-atoms: 1.1.1
      get-intrinsic: 1.3.0
      is-string: 1.1.1
      math-intrinsics: 1.1.0

  array.prototype.findlast@1.2.5:
    dependencies:
      call-bind: 1.0.8
      define-properties: 1.2.1
      es-abstract: 1.24.0
      es-errors: 1.3.0
      es-object-atoms: 1.1.1
      es-shim-unscopables: 1.1.0

  array.prototype.flat@1.3.3:
    dependencies:
      call-bind: 1.0.8
      define-properties: 1.2.1
      es-abstract: 1.24.0
      es-shim-unscopables: 1.1.0

  array.prototype.flatmap@1.3.3:
    dependencies:
      call-bind: 1.0.8
      define-properties: 1.2.1
      es-abstract: 1.24.0
      es-shim-unscopables: 1.1.0

  array.prototype.tosorted@1.1.4:
    dependencies:
      call-bind: 1.0.8
      define-properties: 1.2.1
      es-abstract: 1.24.0
      es-errors: 1.3.0
      es-shim-unscopables: 1.1.0

  arraybuffer.prototype.slice@1.0.4:
    dependencies:
      array-buffer-byte-length: 1.0.2
      call-bind: 1.0.8
      define-properties: 1.2.1
      es-abstract: 1.24.0
      es-errors: 1.3.0
      get-intrinsic: 1.3.0
      is-array-buffer: 3.0.5

  assertion-error@1.1.0: {}

  async-function@1.0.0: {}

  asynckit@0.4.0: {}

  autoprefixer@10.4.21(postcss@8.5.6):
    dependencies:
      browserslist: 4.25.0
      caniuse-lite: 1.0.30001723
      fraction.js: 4.3.7
      normalize-range: 0.1.2
      picocolors: 1.1.1
      postcss: 8.5.6
      postcss-value-parser: 4.2.0

  available-typed-arrays@1.0.7:
    dependencies:
      possible-typed-array-names: 1.1.0

  balanced-match@1.0.2: {}

  binary-extensions@2.3.0: {}

  brace-expansion@1.1.12:
    dependencies:
      balanced-match: 1.0.2
      concat-map: 0.0.1

  brace-expansion@2.0.2:
    dependencies:
      balanced-match: 1.0.2

  braces@3.0.3:
    dependencies:
      fill-range: 7.1.1

  browserslist@4.25.0:
    dependencies:
      caniuse-lite: 1.0.30001723
      electron-to-chromium: 1.5.170
      node-releases: 2.0.19
      update-browserslist-db: 1.1.3(browserslist@4.25.0)

  cac@6.7.14: {}

  call-bind-apply-helpers@1.0.2:
    dependencies:
      es-errors: 1.3.0
      function-bind: 1.1.2

  call-bind@1.0.8:
    dependencies:
      call-bind-apply-helpers: 1.0.2
      es-define-property: 1.0.1
      get-intrinsic: 1.3.0
      set-function-length: 1.2.2

  call-bound@1.0.4:
    dependencies:
      call-bind-apply-helpers: 1.0.2
      get-intrinsic: 1.3.0

  callsites@3.1.0: {}

  camelcase-css@2.0.1: {}

  caniuse-lite@1.0.30001723: {}

  chai@4.5.0:
    dependencies:
      assertion-error: 1.1.0
      check-error: 1.0.3
      deep-eql: 4.1.4
      get-func-name: 2.0.2
      loupe: 2.3.7
      pathval: 1.1.1
      type-detect: 4.1.0

  chalk@3.0.0:
    dependencies:
      ansi-styles: 4.3.0
      supports-color: 7.2.0

  chalk@4.1.2:
    dependencies:
      ansi-styles: 4.3.0
      supports-color: 7.2.0

  check-error@1.0.3:
    dependencies:
      get-func-name: 2.0.2

  chokidar@3.6.0:
    dependencies:
      anymatch: 3.1.3
      braces: 3.0.3
      glob-parent: 5.1.2
      is-binary-path: 2.1.0
      is-glob: 4.0.3
      normalize-path: 3.0.0
      readdirp: 3.6.0
    optionalDependencies:
      fsevents: 2.3.3

  chokidar@4.0.3:
    dependencies:
      readdirp: 4.1.2

  cliui@8.0.1:
    dependencies:
      string-width: 4.2.3
      strip-ansi: 6.0.1
      wrap-ansi: 7.0.0

  clsx@2.1.1: {}

  color-convert@2.0.1:
    dependencies:
      color-name: 1.1.4

  color-name@1.1.4: {}

  combined-stream@1.0.8:
    dependencies:
      delayed-stream: 1.0.0

  commander@4.1.1: {}

  concat-map@0.0.1: {}

  confbox@0.1.8: {}

  convert-source-map@2.0.0: {}

  cookie@1.0.2: {}

  cross-spawn@7.0.6:
    dependencies:
      path-key: 3.1.1
      shebang-command: 2.0.0
      which: 2.0.2

  css.escape@1.5.1: {}

  cssesc@3.0.0: {}

  cssstyle@3.0.0:
    dependencies:
      rrweb-cssom: 0.6.0

  csstype@3.1.3: {}

  d3-array@3.2.4:
    dependencies:
      internmap: 2.0.3

  d3-color@3.1.0: {}

  d3-ease@3.0.1: {}

  d3-format@3.1.0: {}

  d3-interpolate@3.0.1:
    dependencies:
      d3-color: 3.1.0

  d3-path@3.1.0: {}

  d3-scale@4.0.2:
    dependencies:
      d3-array: 3.2.4
      d3-format: 3.1.0
      d3-interpolate: 3.0.1
      d3-time: 3.1.0
      d3-time-format: 4.1.0

  d3-shape@3.2.0:
    dependencies:
      d3-path: 3.1.0

  d3-time-format@4.1.0:
    dependencies:
      d3-time: 3.1.0

  d3-time@3.1.0:
    dependencies:
      d3-array: 3.2.4

  d3-timer@3.0.1: {}

  data-urls@4.0.0:
    dependencies:
      abab: 2.0.6
      whatwg-mimetype: 3.0.0
      whatwg-url: 12.0.1

  data-view-buffer@1.0.2:
    dependencies:
      call-bound: 1.0.4
      es-errors: 1.3.0
      is-data-view: 1.0.2

  data-view-byte-length@1.0.2:
    dependencies:
      call-bound: 1.0.4
      es-errors: 1.3.0
      is-data-view: 1.0.2

  data-view-byte-offset@1.0.1:
    dependencies:
      call-bound: 1.0.4
      es-errors: 1.3.0
      is-data-view: 1.0.2

  date-fns@4.1.0: {}

  debug@4.4.1:
    dependencies:
      ms: 2.1.3

  decimal.js-light@2.5.1: {}

  decimal.js@10.5.0: {}

  deep-eql@4.1.4:
    dependencies:
      type-detect: 4.1.0

  deep-is@0.1.4: {}

  define-data-property@1.1.4:
    dependencies:
      es-define-property: 1.0.1
      es-errors: 1.3.0
      gopd: 1.2.0

  define-lazy-prop@2.0.0: {}

  define-properties@1.2.1:
    dependencies:
      define-data-property: 1.1.4
      has-property-descriptors: 1.0.2
      object-keys: 1.1.1

  delayed-stream@1.0.0: {}

  dequal@2.0.3: {}

  didyoumean@1.2.2: {}

  diff-sequences@29.6.3: {}

  dlv@1.1.3: {}

  doctrine@2.1.0:
    dependencies:
      esutils: 2.0.3

  dom-accessibility-api@0.5.16: {}

  dom-accessibility-api@0.6.3: {}

  dom-helpers@5.2.1:
    dependencies:
      '@babel/runtime': 7.27.6
      csstype: 3.1.3

  domexception@4.0.0:
    dependencies:
      webidl-conversions: 7.0.0

  dunder-proto@1.0.1:
    dependencies:
      call-bind-apply-helpers: 1.0.2
      es-errors: 1.3.0
      gopd: 1.2.0

  eastasianwidth@0.2.0: {}

  electron-to-chromium@1.5.170: {}

  emoji-regex@8.0.0: {}

  emoji-regex@9.2.2: {}

  entities@6.0.1: {}

  es-abstract@1.24.0:
    dependencies:
      array-buffer-byte-length: 1.0.2
      arraybuffer.prototype.slice: 1.0.4
      available-typed-arrays: 1.0.7
      call-bind: 1.0.8
      call-bound: 1.0.4
      data-view-buffer: 1.0.2
      data-view-byte-length: 1.0.2
      data-view-byte-offset: 1.0.1
      es-define-property: 1.0.1
      es-errors: 1.3.0
      es-object-atoms: 1.1.1
      es-set-tostringtag: 2.1.0
      es-to-primitive: 1.3.0
      function.prototype.name: 1.1.8
      get-intrinsic: 1.3.0
      get-proto: 1.0.1
      get-symbol-description: 1.1.0
      globalthis: 1.0.4
      gopd: 1.2.0
      has-property-descriptors: 1.0.2
      has-proto: 1.2.0
      has-symbols: 1.1.0
      hasown: 2.0.2
      internal-slot: 1.1.0
      is-array-buffer: 3.0.5
      is-callable: 1.2.7
      is-data-view: 1.0.2
      is-negative-zero: 2.0.3
      is-regex: 1.2.1
      is-set: 2.0.3
      is-shared-array-buffer: 1.0.4
      is-string: 1.1.1
      is-typed-array: 1.1.15
      is-weakref: 1.1.1
      math-intrinsics: 1.1.0
      object-inspect: 1.13.4
      object-keys: 1.1.1
      object.assign: 4.1.7
      own-keys: 1.0.1
      regexp.prototype.flags: 1.5.4
      safe-array-concat: 1.1.3
      safe-push-apply: 1.0.0
      safe-regex-test: 1.1.0
      set-proto: 1.0.0
      stop-iteration-iterator: 1.1.0
      string.prototype.trim: 1.2.10
      string.prototype.trimend: 1.0.9
      string.prototype.trimstart: 1.0.8
      typed-array-buffer: 1.0.3
      typed-array-byte-length: 1.0.3
      typed-array-byte-offset: 1.0.4
      typed-array-length: 1.0.7
      unbox-primitive: 1.1.0
      which-typed-array: 1.1.19

  es-define-property@1.0.1: {}

  es-errors@1.3.0: {}

  es-iterator-helpers@1.2.1:
    dependencies:
      call-bind: 1.0.8
      call-bound: 1.0.4
      define-properties: 1.2.1
      es-abstract: 1.24.0
      es-errors: 1.3.0
      es-set-tostringtag: 2.1.0
      function-bind: 1.1.2
      get-intrinsic: 1.3.0
      globalthis: 1.0.4
      gopd: 1.2.0
      has-property-descriptors: 1.0.2
      has-proto: 1.2.0
      has-symbols: 1.1.0
      internal-slot: 1.1.0
      iterator.prototype: 1.1.5
      safe-array-concat: 1.1.3

  es-object-atoms@1.1.1:
    dependencies:
      es-errors: 1.3.0

  es-set-tostringtag@2.1.0:
    dependencies:
      es-errors: 1.3.0
      get-intrinsic: 1.3.0
      has-tostringtag: 1.0.2
      hasown: 2.0.2

  es-shim-unscopables@1.1.0:
    dependencies:
      hasown: 2.0.2

  es-to-primitive@1.3.0:
    dependencies:
      is-callable: 1.2.7
      is-date-object: 1.1.0
      is-symbol: 1.1.1

  esbuild@0.21.5:
    optionalDependencies:
      '@esbuild/aix-ppc64': 0.21.5
      '@esbuild/android-arm': 0.21.5
      '@esbuild/android-arm64': 0.21.5
      '@esbuild/android-x64': 0.21.5
      '@esbuild/darwin-arm64': 0.21.5
      '@esbuild/darwin-x64': 0.21.5
      '@esbuild/freebsd-arm64': 0.21.5
      '@esbuild/freebsd-x64': 0.21.5
      '@esbuild/linux-arm': 0.21.5
      '@esbuild/linux-arm64': 0.21.5
      '@esbuild/linux-ia32': 0.21.5
      '@esbuild/linux-loong64': 0.21.5
      '@esbuild/linux-mips64el': 0.21.5
      '@esbuild/linux-ppc64': 0.21.5
      '@esbuild/linux-riscv64': 0.21.5
      '@esbuild/linux-s390x': 0.21.5
      '@esbuild/linux-x64': 0.21.5
      '@esbuild/netbsd-x64': 0.21.5
      '@esbuild/openbsd-x64': 0.21.5
      '@esbuild/sunos-x64': 0.21.5
      '@esbuild/win32-arm64': 0.21.5
      '@esbuild/win32-ia32': 0.21.5
      '@esbuild/win32-x64': 0.21.5

  esbuild@0.25.5:
    optionalDependencies:
      '@esbuild/aix-ppc64': 0.25.5
      '@esbuild/android-arm': 0.25.5
      '@esbuild/android-arm64': 0.25.5
      '@esbuild/android-x64': 0.25.5
      '@esbuild/darwin-arm64': 0.25.5
      '@esbuild/darwin-x64': 0.25.5
      '@esbuild/freebsd-arm64': 0.25.5
      '@esbuild/freebsd-x64': 0.25.5
      '@esbuild/linux-arm': 0.25.5
      '@esbuild/linux-arm64': 0.25.5
      '@esbuild/linux-ia32': 0.25.5
      '@esbuild/linux-loong64': 0.25.5
      '@esbuild/linux-mips64el': 0.25.5
      '@esbuild/linux-ppc64': 0.25.5
      '@esbuild/linux-riscv64': 0.25.5
      '@esbuild/linux-s390x': 0.25.5
      '@esbuild/linux-x64': 0.25.5
      '@esbuild/netbsd-arm64': 0.25.5
      '@esbuild/netbsd-x64': 0.25.5
      '@esbuild/openbsd-arm64': 0.25.5
      '@esbuild/openbsd-x64': 0.25.5
      '@esbuild/sunos-x64': 0.25.5
      '@esbuild/win32-arm64': 0.25.5
      '@esbuild/win32-ia32': 0.25.5
      '@esbuild/win32-x64': 0.25.5

  escalade@3.2.0: {}

  escape-string-regexp@4.0.0: {}

  eslint-config-prettier@8.10.0(eslint@9.29.0(jiti@1.21.7)):
    dependencies:
      eslint: 9.29.0(jiti@1.21.7)

  eslint-plugin-react@7.37.5(eslint@9.29.0(jiti@1.21.7)):
    dependencies:
      array-includes: 3.1.9
      array.prototype.findlast: 1.2.5
      array.prototype.flatmap: 1.3.3
      array.prototype.tosorted: 1.1.4
      doctrine: 2.1.0
      es-iterator-helpers: 1.2.1
      eslint: 9.29.0(jiti@1.21.7)
      estraverse: 5.3.0
      hasown: 2.0.2
      jsx-ast-utils: 3.3.5
      minimatch: 3.1.2
      object.entries: 1.1.9
      object.fromentries: 2.0.8
      object.values: 1.2.1
      prop-types: 15.8.1
      resolve: 2.0.0-next.5
      semver: 6.3.1
      string.prototype.matchall: 4.0.12
      string.prototype.repeat: 1.0.0

  eslint-scope@8.4.0:
    dependencies:
      esrecurse: 4.3.0
      estraverse: 5.3.0

  eslint-visitor-keys@3.4.3: {}

  eslint-visitor-keys@4.2.1: {}

  eslint@9.29.0(jiti@1.21.7):
    dependencies:
      '@eslint-community/eslint-utils': 4.7.0(eslint@9.29.0(jiti@1.21.7))
      '@eslint-community/regexpp': 4.12.1
      '@eslint/config-array': 0.20.1
      '@eslint/config-helpers': 0.2.3
      '@eslint/core': 0.14.0
      '@eslint/eslintrc': 3.3.1
      '@eslint/js': 9.29.0
      '@eslint/plugin-kit': 0.3.2
      '@humanfs/node': 0.16.6
      '@humanwhocodes/module-importer': 1.0.1
      '@humanwhocodes/retry': 0.4.3
      '@types/estree': 1.0.8
      '@types/json-schema': 7.0.15
      ajv: 6.12.6
      chalk: 4.1.2
      cross-spawn: 7.0.6
      debug: 4.4.1
      escape-string-regexp: 4.0.0
      eslint-scope: 8.4.0
      eslint-visitor-keys: 4.2.1
      espree: 10.4.0
      esquery: 1.6.0
      esutils: 2.0.3
      fast-deep-equal: 3.1.3
      file-entry-cache: 8.0.0
      find-up: 5.0.0
      glob-parent: 6.0.2
      ignore: 5.3.2
      imurmurhash: 0.1.4
      is-glob: 4.0.3
      json-stable-stringify-without-jsonify: 1.0.1
      lodash.merge: 4.6.2
      minimatch: 3.1.2
      natural-compare: 1.4.0
      optionator: 0.9.4
    optionalDependencies:
      jiti: 1.21.7
    transitivePeerDependencies:
      - supports-color

  espree@10.4.0:
    dependencies:
      acorn: 8.15.0
      acorn-jsx: 5.3.2(acorn@8.15.0)
      eslint-visitor-keys: 4.2.1

  esquery@1.6.0:
    dependencies:
      estraverse: 5.3.0

  esrecurse@4.3.0:
    dependencies:
      estraverse: 5.3.0

  estraverse@5.3.0: {}

  estree-walker@3.0.3:
    dependencies:
      '@types/estree': 1.0.8

  esutils@2.0.3: {}

  eventemitter3@4.0.7: {}

  execa@8.0.1:
    dependencies:
      cross-spawn: 7.0.6
      get-stream: 8.0.1
      human-signals: 5.0.0
      is-stream: 3.0.0
      merge-stream: 2.0.0
      npm-run-path: 5.3.0
      onetime: 6.0.0
      signal-exit: 4.1.0
      strip-final-newline: 3.0.0

  fast-deep-equal@3.1.3: {}

  fast-equals@5.2.2: {}

  fast-glob@3.3.3:
    dependencies:
      '@nodelib/fs.stat': 2.0.5
      '@nodelib/fs.walk': 1.2.8
      glob-parent: 5.1.2
      merge2: 1.4.1
      micromatch: 4.0.8

  fast-json-stable-stringify@2.1.0: {}

  fast-levenshtein@2.0.6: {}

  fastq@1.19.1:
    dependencies:
      reusify: 1.1.0

  fdir@6.4.6(picomatch@4.0.2):
    optionalDependencies:
      picomatch: 4.0.2

  file-entry-cache@8.0.0:
    dependencies:
      flat-cache: 4.0.1

  fill-range@7.1.1:
    dependencies:
      to-regex-range: 5.0.1

  find-up@5.0.0:
    dependencies:
      locate-path: 6.0.0
      path-exists: 4.0.0

  flat-cache@4.0.1:
    dependencies:
      flatted: 3.3.3
      keyv: 4.5.4

  flatted@3.3.3: {}

  for-each@0.3.5:
    dependencies:
      is-callable: 1.2.7

  foreground-child@3.3.1:
    dependencies:
      cross-spawn: 7.0.6
      signal-exit: 4.1.0

  form-data@4.0.3:
    dependencies:
      asynckit: 0.4.0
      combined-stream: 1.0.8
      es-set-tostringtag: 2.1.0
      hasown: 2.0.2
      mime-types: 2.1.35

  fraction.js@4.3.7: {}

  framer-motion@10.18.0(react-dom@18.3.1(react@18.3.1))(react@18.3.1):
    dependencies:
      tslib: 2.8.1
    optionalDependencies:
      '@emotion/is-prop-valid': 0.8.8
      react: 18.3.1
      react-dom: 18.3.1(react@18.3.1)

  fs.realpath@1.0.0: {}

  fsevents@2.3.3:
    optional: true

  function-bind@1.1.2: {}

  function.prototype.name@1.1.8:
    dependencies:
      call-bind: 1.0.8
      call-bound: 1.0.4
      define-properties: 1.2.1
      functions-have-names: 1.2.3
      hasown: 2.0.2
      is-callable: 1.2.7

  functions-have-names@1.2.3: {}

  gensync@1.0.0-beta.2: {}

  get-caller-file@2.0.5: {}

  get-func-name@2.0.2: {}

  get-intrinsic@1.3.0:
    dependencies:
      call-bind-apply-helpers: 1.0.2
      es-define-property: 1.0.1
      es-errors: 1.3.0
      es-object-atoms: 1.1.1
      function-bind: 1.1.2
      get-proto: 1.0.1
      gopd: 1.2.0
      has-symbols: 1.1.0
      hasown: 2.0.2
      math-intrinsics: 1.1.0

  get-proto@1.0.1:
    dependencies:
      dunder-proto: 1.0.1
      es-object-atoms: 1.1.1

  get-stream@8.0.1: {}

  get-symbol-description@1.1.0:
    dependencies:
      call-bound: 1.0.4
      es-errors: 1.3.0
      get-intrinsic: 1.3.0

  glob-parent@5.1.2:
    dependencies:
      is-glob: 4.0.3

  glob-parent@6.0.2:
    dependencies:
      is-glob: 4.0.3

  glob@10.4.5:
    dependencies:
      foreground-child: 3.3.1
      jackspeak: 3.4.3
      minimatch: 9.0.5
      minipass: 7.1.2
      package-json-from-dist: 1.0.1
      path-scurry: 1.11.1

  glob@7.2.3:
    dependencies:
      fs.realpath: 1.0.0
      inflight: 1.0.6
      inherits: 2.0.4
      minimatch: 3.1.2
      once: 1.4.0
      path-is-absolute: 1.0.1

  globals@11.12.0: {}

  globals@14.0.0: {}

  globals@16.2.0: {}

  globalthis@1.0.4:
    dependencies:
      define-properties: 1.2.1
      gopd: 1.2.0

  gopd@1.2.0: {}

  graphemer@1.4.0: {}

  has-bigints@1.1.0: {}

  has-flag@4.0.0: {}

  has-property-descriptors@1.0.2:
    dependencies:
      es-define-property: 1.0.1

  has-proto@1.2.0:
    dependencies:
      dunder-proto: 1.0.1

  has-symbols@1.1.0: {}

  has-tostringtag@1.0.2:
    dependencies:
      has-symbols: 1.1.0

  hasown@2.0.2:
    dependencies:
      function-bind: 1.1.2

  html-encoding-sniffer@3.0.0:
    dependencies:
      whatwg-encoding: 2.0.0

  html-escaper@2.0.2: {}

  http-proxy-agent@5.0.0:
    dependencies:
      '@tootallnate/once': 2.0.0
      agent-base: 6.0.2
      debug: 4.4.1
    transitivePeerDependencies:
      - supports-color

  https-proxy-agent@5.0.1:
    dependencies:
      agent-base: 6.0.2
      debug: 4.4.1
    transitivePeerDependencies:
      - supports-color

  human-signals@5.0.0: {}

  iconv-lite@0.6.3:
    dependencies:
      safer-buffer: 2.1.2

  ignore@5.3.2: {}

  ignore@7.0.5: {}

  import-fresh@3.3.1:
    dependencies:
      parent-module: 1.0.1
      resolve-from: 4.0.0

  imurmurhash@0.1.4: {}

  indent-string@4.0.0: {}

  inflight@1.0.6:
    dependencies:
      once: 1.4.0
      wrappy: 1.0.2

  inherits@2.0.4: {}

  internal-slot@1.1.0:
    dependencies:
      es-errors: 1.3.0
      hasown: 2.0.2
      side-channel: 1.1.0

  internmap@2.0.3: {}

  is-array-buffer@3.0.5:
    dependencies:
      call-bind: 1.0.8
      call-bound: 1.0.4
      get-intrinsic: 1.3.0

  is-async-function@2.1.1:
    dependencies:
      async-function: 1.0.0
      call-bound: 1.0.4
      get-proto: 1.0.1
      has-tostringtag: 1.0.2
      safe-regex-test: 1.1.0

  is-bigint@1.1.0:
    dependencies:
      has-bigints: 1.1.0

  is-binary-path@2.1.0:
    dependencies:
      binary-extensions: 2.3.0

  is-boolean-object@1.2.2:
    dependencies:
      call-bound: 1.0.4
      has-tostringtag: 1.0.2

  is-callable@1.2.7: {}

  is-core-module@2.16.1:
    dependencies:
      hasown: 2.0.2

  is-data-view@1.0.2:
    dependencies:
      call-bound: 1.0.4
      get-intrinsic: 1.3.0
      is-typed-array: 1.1.15

  is-date-object@1.1.0:
    dependencies:
      call-bound: 1.0.4
      has-tostringtag: 1.0.2

  is-docker@2.2.1: {}

  is-extglob@2.1.1: {}

  is-finalizationregistry@1.1.1:
    dependencies:
      call-bound: 1.0.4

  is-fullwidth-code-point@3.0.0: {}

  is-generator-function@1.1.0:
    dependencies:
      call-bound: 1.0.4
      get-proto: 1.0.1
      has-tostringtag: 1.0.2
      safe-regex-test: 1.1.0

  is-glob@4.0.3:
    dependencies:
      is-extglob: 2.1.1

  is-map@2.0.3: {}

  is-negative-zero@2.0.3: {}

  is-number-object@1.1.1:
    dependencies:
      call-bound: 1.0.4
      has-tostringtag: 1.0.2

  is-number@7.0.0: {}

  is-potential-custom-element-name@1.0.1: {}

  is-regex@1.2.1:
    dependencies:
      call-bound: 1.0.4
      gopd: 1.2.0
      has-tostringtag: 1.0.2
      hasown: 2.0.2

  is-set@2.0.3: {}

  is-shared-array-buffer@1.0.4:
    dependencies:
      call-bound: 1.0.4

  is-stream@3.0.0: {}

  is-string@1.1.1:
    dependencies:
      call-bound: 1.0.4
      has-tostringtag: 1.0.2

  is-symbol@1.1.1:
    dependencies:
      call-bound: 1.0.4
      has-symbols: 1.1.0
      safe-regex-test: 1.1.0

  is-typed-array@1.1.15:
    dependencies:
      which-typed-array: 1.1.19

  is-weakmap@2.0.2: {}

  is-weakref@1.1.1:
    dependencies:
      call-bound: 1.0.4

  is-weakset@2.0.4:
    dependencies:
      call-bound: 1.0.4
      get-intrinsic: 1.3.0

  is-wsl@2.2.0:
    dependencies:
      is-docker: 2.2.1

  isarray@2.0.5: {}

  isexe@2.0.0: {}

  istanbul-lib-coverage@3.2.2: {}

  istanbul-lib-report@3.0.1:
    dependencies:
      istanbul-lib-coverage: 3.2.2
      make-dir: 4.0.0
      supports-color: 7.2.0

  istanbul-lib-source-maps@5.0.6:
    dependencies:
      '@jridgewell/trace-mapping': 0.3.25
      debug: 4.4.1
      istanbul-lib-coverage: 3.2.2
    transitivePeerDependencies:
      - supports-color

  istanbul-reports@3.1.7:
    dependencies:
      html-escaper: 2.0.2
      istanbul-lib-report: 3.0.1

  iterator.prototype@1.1.5:
    dependencies:
      define-data-property: 1.1.4
      es-object-atoms: 1.1.1
      get-intrinsic: 1.3.0
      get-proto: 1.0.1
      has-symbols: 1.1.0
      set-function-name: 2.0.2

  jackspeak@3.4.3:
    dependencies:
      '@isaacs/cliui': 8.0.2
    optionalDependencies:
      '@pkgjs/parseargs': 0.11.0

  jiti@1.21.7: {}

  js-tokens@4.0.0: {}

  js-tokens@9.0.1: {}

  js-yaml@4.1.0:
    dependencies:
      argparse: 2.0.1

  jsdom@22.1.0:
    dependencies:
      abab: 2.0.6
      cssstyle: 3.0.0
      data-urls: 4.0.0
      decimal.js: 10.5.0
      domexception: 4.0.0
      form-data: 4.0.3
      html-encoding-sniffer: 3.0.0
      http-proxy-agent: 5.0.0
      https-proxy-agent: 5.0.1
      is-potential-custom-element-name: 1.0.1
      nwsapi: 2.2.20
      parse5: 7.3.0
      rrweb-cssom: 0.6.0
      saxes: 6.0.0
      symbol-tree: 3.2.4
      tough-cookie: 4.1.4
      w3c-xmlserializer: 4.0.0
      webidl-conversions: 7.0.0
      whatwg-encoding: 2.0.0
      whatwg-mimetype: 3.0.0
      whatwg-url: 12.0.1
      ws: 8.18.2
      xml-name-validator: 4.0.0
    transitivePeerDependencies:
      - bufferutil
      - supports-color
      - utf-8-validate

  jsesc@3.1.0: {}

  json-buffer@3.0.1: {}

  json-schema-traverse@0.4.1: {}

  json-stable-stringify-without-jsonify@1.0.1: {}

  json5@2.2.3: {}

  jsx-ast-utils@3.3.5:
    dependencies:
      array-includes: 3.1.9
      array.prototype.flat: 1.3.3
      object.assign: 4.1.7
      object.values: 1.2.1

  keyv@4.5.4:
    dependencies:
      json-buffer: 3.0.1

  levn@0.4.1:
    dependencies:
      prelude-ls: 1.2.1
      type-check: 0.4.0

  lilconfig@3.1.3: {}

  lines-and-columns@1.2.4: {}

  local-pkg@0.5.1:
    dependencies:
      mlly: 1.7.4
      pkg-types: 1.3.1

  locate-path@6.0.0:
    dependencies:
      p-locate: 5.0.0

  lodash.castarray@4.4.0: {}

  lodash.isplainobject@4.0.6: {}

  lodash.merge@4.6.2: {}

  lodash@4.17.21: {}

  loose-envify@1.4.0:
    dependencies:
      js-tokens: 4.0.0

  loupe@2.3.7:
    dependencies:
      get-func-name: 2.0.2

  lru-cache@10.4.3: {}

  lru-cache@5.1.1:
    dependencies:
      yallist: 3.1.1

  lucide-react@0.484.0(react@18.3.1):
    dependencies:
      react: 18.3.1

  lz-string@1.5.0: {}

  magic-string@0.30.17:
    dependencies:
      '@jridgewell/sourcemap-codec': 1.5.0

  magicast@0.3.5:
    dependencies:
      '@babel/parser': 7.27.5
      '@babel/types': 7.27.6
      source-map-js: 1.2.1

  make-dir@4.0.0:
    dependencies:
      semver: 7.7.2

  math-intrinsics@1.1.0: {}

  merge-stream@2.0.0: {}

  merge2@1.4.1: {}

  micromatch@4.0.8:
    dependencies:
      braces: 3.0.3
      picomatch: 2.3.1

  mime-db@1.52.0: {}

  mime-types@2.1.35:
    dependencies:
      mime-db: 1.52.0

  mimic-fn@4.0.0: {}

  min-indent@1.0.1: {}

  mini-svg-data-uri@1.4.4: {}

  minimatch@3.1.2:
    dependencies:
      brace-expansion: 1.1.12

  minimatch@9.0.5:
    dependencies:
      brace-expansion: 2.0.2

  minipass@7.1.2: {}

  mlly@1.7.4:
    dependencies:
      acorn: 8.15.0
      pathe: 2.0.3
      pkg-types: 1.3.1
      ufo: 1.6.1

  ms@2.1.3: {}

  mz@2.7.0:
    dependencies:
      any-promise: 1.3.0
      object-assign: 4.1.1
      thenify-all: 1.6.0

  nanoid@3.3.11: {}

  natural-compare@1.4.0: {}

  node-releases@2.0.19: {}

  normalize-path@3.0.0: {}

  normalize-range@0.1.2: {}

  npm-run-path@5.3.0:
    dependencies:
      path-key: 4.0.0

  npm-run-path@6.0.0:
    dependencies:
      path-key: 4.0.0
      unicorn-magic: 0.3.0

  nwsapi@2.2.20: {}

  object-assign@4.1.1: {}

  object-hash@3.0.0: {}

  object-inspect@1.13.4: {}

  object-keys@1.1.1: {}

  object.assign@4.1.7:
    dependencies:
      call-bind: 1.0.8
      call-bound: 1.0.4
      define-properties: 1.2.1
      es-object-atoms: 1.1.1
      has-symbols: 1.1.0
      object-keys: 1.1.1

  object.entries@1.1.9:
    dependencies:
      call-bind: 1.0.8
      call-bound: 1.0.4
      define-properties: 1.2.1
      es-object-atoms: 1.1.1

  object.fromentries@2.0.8:
    dependencies:
      call-bind: 1.0.8
      define-properties: 1.2.1
      es-abstract: 1.24.0
      es-object-atoms: 1.1.1

  object.values@1.2.1:
    dependencies:
      call-bind: 1.0.8
      call-bound: 1.0.4
      define-properties: 1.2.1
      es-object-atoms: 1.1.1

  once@1.4.0:
    dependencies:
      wrappy: 1.0.2

  onetime@6.0.0:
    dependencies:
      mimic-fn: 4.0.0

  open@8.4.2:
    dependencies:
      define-lazy-prop: 2.0.0
      is-docker: 2.2.1
      is-wsl: 2.2.0

  optionator@0.9.4:
    dependencies:
      deep-is: 0.1.4
      fast-levenshtein: 2.0.6
      levn: 0.4.1
      prelude-ls: 1.2.1
      type-check: 0.4.0
      word-wrap: 1.2.5

  own-keys@1.0.1:
    dependencies:
      get-intrinsic: 1.3.0
      object-keys: 1.1.1
      safe-push-apply: 1.0.0

  p-limit@3.1.0:
    dependencies:
      yocto-queue: 0.1.0

  p-limit@5.0.0:
    dependencies:
      yocto-queue: 1.2.1

  p-locate@5.0.0:
    dependencies:
      p-limit: 3.1.0

  package-json-from-dist@1.0.1: {}

  parent-module@1.0.1:
    dependencies:
      callsites: 3.1.0

  parse5@7.3.0:
    dependencies:
      entities: 6.0.1

  path-exists@4.0.0: {}

  path-is-absolute@1.0.1: {}

  path-key@3.1.1: {}

  path-key@4.0.0: {}

  path-parse@1.0.7: {}

  path-scurry@1.11.1:
    dependencies:
      lru-cache: 10.4.3
      minipass: 7.1.2

  pathe@1.1.2: {}

  pathe@2.0.3: {}

  pathval@1.1.1: {}

  picocolors@1.1.1: {}

  picomatch@2.3.1: {}

  picomatch@4.0.2: {}

  pify@2.3.0: {}

  pirates@4.0.7: {}

  pkg-types@1.3.1:
    dependencies:
      confbox: 0.1.8
      mlly: 1.7.4
      pathe: 2.0.3

  possible-typed-array-names@1.1.0: {}

  postcss-import@15.1.0(postcss@8.5.6):
    dependencies:
      postcss: 8.5.6
      postcss-value-parser: 4.2.0
      read-cache: 1.0.0
      resolve: 1.22.10

  postcss-import@16.1.1(postcss@8.5.6):
    dependencies:
      postcss: 8.5.6
      postcss-value-parser: 4.2.0
      read-cache: 1.0.0
      resolve: 1.22.10

  postcss-js@4.0.1(postcss@8.5.6):
    dependencies:
      camelcase-css: 2.0.1
      postcss: 8.5.6

  postcss-load-config@4.0.2(postcss@8.5.6):
    dependencies:
      lilconfig: 3.1.3
      yaml: 2.8.0
    optionalDependencies:
      postcss: 8.5.6

  postcss-nested@6.2.0(postcss@8.5.6):
    dependencies:
      postcss: 8.5.6
      postcss-selector-parser: 6.1.2

  postcss-nesting@12.1.5(postcss@8.5.6):
    dependencies:
      '@csstools/selector-resolve-nested': 1.1.0(postcss-selector-parser@6.1.2)
      '@csstools/selector-specificity': 3.1.1(postcss-selector-parser@6.1.2)
      postcss: 8.5.6
      postcss-selector-parser: 6.1.2

  postcss-selector-parser@6.0.10:
    dependencies:
      cssesc: 3.0.0
      util-deprecate: 1.0.2

  postcss-selector-parser@6.1.2:
    dependencies:
      cssesc: 3.0.0
      util-deprecate: 1.0.2

  postcss-value-parser@4.2.0: {}

  postcss@8.5.6:
    dependencies:
      nanoid: 3.3.11
      picocolors: 1.1.1
      source-map-js: 1.2.1

  prelude-ls@1.2.1: {}

  prettier@3.5.3: {}

  pretty-format@27.5.1:
    dependencies:
      ansi-regex: 5.0.1
      ansi-styles: 5.2.0
      react-is: 17.0.2

  pretty-format@29.7.0:
    dependencies:
      '@jest/schemas': 29.6.3
      ansi-styles: 5.2.0
      react-is: 18.3.1

  prop-types@15.8.1:
    dependencies:
      loose-envify: 1.4.0
      object-assign: 4.1.1
      react-is: 16.13.1

  psl@1.15.0:
    dependencies:
      punycode: 2.3.1

  punycode@2.3.1: {}

  querystringify@2.2.0: {}

  queue-microtask@1.2.3: {}

  react-dom@18.3.1(react@18.3.1):
    dependencies:
      loose-envify: 1.4.0
      react: 18.3.1
      scheduler: 0.23.2

  react-hook-form@7.58.1(react@18.3.1):
    dependencies:
      react: 18.3.1

  react-is@16.13.1: {}

  react-is@17.0.2: {}

  react-is@18.3.1: {}

  react-refresh@0.17.0: {}

  react-router-dom@7.6.2(react-dom@18.3.1(react@18.3.1))(react@18.3.1):
    dependencies:
      react: 18.3.1
      react-dom: 18.3.1(react@18.3.1)
      react-router: 7.6.2(react-dom@18.3.1(react@18.3.1))(react@18.3.1)

  react-router@7.6.2(react-dom@18.3.1(react@18.3.1))(react@18.3.1):
    dependencies:
      cookie: 1.0.2
      react: 18.3.1
      set-cookie-parser: 2.7.1
    optionalDependencies:
      react-dom: 18.3.1(react@18.3.1)

  react-smooth@4.0.4(react-dom@18.3.1(react@18.3.1))(react@18.3.1):
    dependencies:
      fast-equals: 5.2.2
      prop-types: 15.8.1
      react: 18.3.1
      react-dom: 18.3.1(react@18.3.1)
      react-transition-group: 4.4.5(react-dom@18.3.1(react@18.3.1))(react@18.3.1)

  react-transition-group@4.4.5(react-dom@18.3.1(react@18.3.1))(react@18.3.1):
    dependencies:
      '@babel/runtime': 7.27.6
      dom-helpers: 5.2.1
      loose-envify: 1.4.0
      prop-types: 15.8.1
      react: 18.3.1
      react-dom: 18.3.1(react@18.3.1)

  react@18.3.1:
    dependencies:
      loose-envify: 1.4.0

  read-cache@1.0.0:
    dependencies:
      pify: 2.3.0

  readdirp@3.6.0:
    dependencies:
      picomatch: 2.3.1

  readdirp@4.1.2: {}

  recharts-scale@0.4.5:
    dependencies:
      decimal.js-light: 2.5.1

  recharts@2.15.3(react-dom@18.3.1(react@18.3.1))(react@18.3.1):
    dependencies:
      clsx: 2.1.1
      eventemitter3: 4.0.7
      lodash: 4.17.21
      react: 18.3.1
      react-dom: 18.3.1(react@18.3.1)
      react-is: 18.3.1
      react-smooth: 4.0.4(react-dom@18.3.1(react@18.3.1))(react@18.3.1)
      recharts-scale: 0.4.5
      tiny-invariant: 1.3.3
      victory-vendor: 36.9.2

  redent@3.0.0:
    dependencies:
      indent-string: 4.0.0
      strip-indent: 3.0.0

  reflect.getprototypeof@1.0.10:
    dependencies:
      call-bind: 1.0.8
      define-properties: 1.2.1
      es-abstract: 1.24.0
      es-errors: 1.3.0
      es-object-atoms: 1.1.1
      get-intrinsic: 1.3.0
      get-proto: 1.0.1
      which-builtin-type: 1.2.1

  regexp.prototype.flags@1.5.4:
    dependencies:
      call-bind: 1.0.8
      define-properties: 1.2.1
      es-errors: 1.3.0
      get-proto: 1.0.1
      gopd: 1.2.0
      set-function-name: 2.0.2

  require-directory@2.1.1: {}

  requires-port@1.0.0: {}

  resolve-from@4.0.0: {}

  resolve@1.22.10:
    dependencies:
      is-core-module: 2.16.1
      path-parse: 1.0.7
      supports-preserve-symlinks-flag: 1.0.0

  resolve@2.0.0-next.5:
    dependencies:
      is-core-module: 2.16.1
      path-parse: 1.0.7
      supports-preserve-symlinks-flag: 1.0.0

  reusify@1.1.0: {}

  rollup-plugin-visualizer@5.14.0(rollup@4.43.0):
    dependencies:
      open: 8.4.2
      picomatch: 4.0.2
      source-map: 0.7.4
      yargs: 17.7.2
    optionalDependencies:
      rollup: 4.43.0

  rollup@4.43.0:
    dependencies:
      '@types/estree': 1.0.7
    optionalDependencies:
      '@rollup/rollup-android-arm-eabi': 4.43.0
      '@rollup/rollup-android-arm64': 4.43.0
      '@rollup/rollup-darwin-arm64': 4.43.0
      '@rollup/rollup-darwin-x64': 4.43.0
      '@rollup/rollup-freebsd-arm64': 4.43.0
      '@rollup/rollup-freebsd-x64': 4.43.0
      '@rollup/rollup-linux-arm-gnueabihf': 4.43.0
      '@rollup/rollup-linux-arm-musleabihf': 4.43.0
      '@rollup/rollup-linux-arm64-gnu': 4.43.0
      '@rollup/rollup-linux-arm64-musl': 4.43.0
      '@rollup/rollup-linux-loongarch64-gnu': 4.43.0
      '@rollup/rollup-linux-powerpc64le-gnu': 4.43.0
      '@rollup/rollup-linux-riscv64-gnu': 4.43.0
      '@rollup/rollup-linux-riscv64-musl': 4.43.0
      '@rollup/rollup-linux-s390x-gnu': 4.43.0
      '@rollup/rollup-linux-x64-gnu': 4.43.0
      '@rollup/rollup-linux-x64-musl': 4.43.0
      '@rollup/rollup-win32-arm64-msvc': 4.43.0
      '@rollup/rollup-win32-ia32-msvc': 4.43.0
      '@rollup/rollup-win32-x64-msvc': 4.43.0
      fsevents: 2.3.3

  rrweb-cssom@0.6.0: {}

  run-parallel@1.2.0:
    dependencies:
      queue-microtask: 1.2.3

  safe-array-concat@1.1.3:
    dependencies:
      call-bind: 1.0.8
      call-bound: 1.0.4
      get-intrinsic: 1.3.0
      has-symbols: 1.1.0
      isarray: 2.0.5

  safe-push-apply@1.0.0:
    dependencies:
      es-errors: 1.3.0
      isarray: 2.0.5

  safe-regex-test@1.1.0:
    dependencies:
      call-bound: 1.0.4
      es-errors: 1.3.0
      is-regex: 1.2.1

  safer-buffer@2.1.2: {}

  saxes@6.0.0:
    dependencies:
      xmlchars: 2.2.0

  scheduler@0.23.2:
    dependencies:
      loose-envify: 1.4.0

  semver@6.3.1: {}

  semver@7.7.2: {}

  set-cookie-parser@2.7.1: {}

  set-function-length@1.2.2:
    dependencies:
      define-data-property: 1.1.4
      es-errors: 1.3.0
      function-bind: 1.1.2
      get-intrinsic: 1.3.0
      gopd: 1.2.0
      has-property-descriptors: 1.0.2

  set-function-name@2.0.2:
    dependencies:
      define-data-property: 1.1.4
      es-errors: 1.3.0
      functions-have-names: 1.2.3
      has-property-descriptors: 1.0.2

  set-proto@1.0.0:
    dependencies:
      dunder-proto: 1.0.1
      es-errors: 1.3.0
      es-object-atoms: 1.1.1

  shebang-command@2.0.0:
    dependencies:
      shebang-regex: 3.0.0

  shebang-regex@3.0.0: {}

  side-channel-list@1.0.0:
    dependencies:
      es-errors: 1.3.0
      object-inspect: 1.13.4

  side-channel-map@1.0.1:
    dependencies:
      call-bound: 1.0.4
      es-errors: 1.3.0
      get-intrinsic: 1.3.0
      object-inspect: 1.13.4

  side-channel-weakmap@1.0.2:
    dependencies:
      call-bound: 1.0.4
      es-errors: 1.3.0
      get-intrinsic: 1.3.0
      object-inspect: 1.13.4
      side-channel-map: 1.0.1

  side-channel@1.1.0:
    dependencies:
      es-errors: 1.3.0
      object-inspect: 1.13.4
      side-channel-list: 1.0.0
      side-channel-map: 1.0.1
      side-channel-weakmap: 1.0.2

  siginfo@2.0.0: {}

  signal-exit@4.1.0: {}

  source-map-js@1.2.1: {}

  source-map@0.7.4: {}

  stackback@0.0.2: {}

  std-env@3.9.0: {}

  stop-iteration-iterator@1.1.0:
    dependencies:
      es-errors: 1.3.0
      internal-slot: 1.1.0

  string-width@4.2.3:
    dependencies:
      emoji-regex: 8.0.0
      is-fullwidth-code-point: 3.0.0
      strip-ansi: 6.0.1

  string-width@5.1.2:
    dependencies:
      eastasianwidth: 0.2.0
      emoji-regex: 9.2.2
      strip-ansi: 7.1.0

  string.prototype.matchall@4.0.12:
    dependencies:
      call-bind: 1.0.8
      call-bound: 1.0.4
      define-properties: 1.2.1
      es-abstract: 1.24.0
      es-errors: 1.3.0
      es-object-atoms: 1.1.1
      get-intrinsic: 1.3.0
      gopd: 1.2.0
      has-symbols: 1.1.0
      internal-slot: 1.1.0
      regexp.prototype.flags: 1.5.4
      set-function-name: 2.0.2
      side-channel: 1.1.0

  string.prototype.repeat@1.0.0:
    dependencies:
      define-properties: 1.2.1
      es-abstract: 1.24.0

  string.prototype.trim@1.2.10:
    dependencies:
      call-bind: 1.0.8
      call-bound: 1.0.4
      define-data-property: 1.1.4
      define-properties: 1.2.1
      es-abstract: 1.24.0
      es-object-atoms: 1.1.1
      has-property-descriptors: 1.0.2

  string.prototype.trimend@1.0.9:
    dependencies:
      call-bind: 1.0.8
      call-bound: 1.0.4
      define-properties: 1.2.1
      es-object-atoms: 1.1.1

  string.prototype.trimstart@1.0.8:
    dependencies:
      call-bind: 1.0.8
      define-properties: 1.2.1
      es-object-atoms: 1.1.1

  strip-ansi@6.0.1:
    dependencies:
      ansi-regex: 5.0.1

  strip-ansi@7.1.0:
    dependencies:
      ansi-regex: 6.1.0

  strip-final-newline@3.0.0: {}

  strip-indent@3.0.0:
    dependencies:
      min-indent: 1.0.1

  strip-json-comments@3.1.1: {}

  strip-literal@2.1.1:
    dependencies:
      js-tokens: 9.0.1

  sucrase@3.35.0:
    dependencies:
      '@jridgewell/gen-mapping': 0.3.8
      commander: 4.1.1
      glob: 10.4.5
      lines-and-columns: 1.2.4
      mz: 2.7.0
      pirates: 4.0.7
      ts-interface-checker: 0.1.13

  supports-color@7.2.0:
    dependencies:
      has-flag: 4.0.0

  supports-preserve-symlinks-flag@1.0.0: {}

  symbol-tree@3.2.4: {}

  tailwindcss@3.4.17:
    dependencies:
      '@alloc/quick-lru': 5.2.0
      arg: 5.0.2
      chokidar: 3.6.0
      didyoumean: 1.2.2
      dlv: 1.1.3
      fast-glob: 3.3.3
      glob-parent: 6.0.2
      is-glob: 4.0.3
      jiti: 1.21.7
      lilconfig: 3.1.3
      micromatch: 4.0.8
      normalize-path: 3.0.0
      object-hash: 3.0.0
      picocolors: 1.1.1
      postcss: 8.5.6
      postcss-import: 15.1.0(postcss@8.5.6)
      postcss-js: 4.0.1(postcss@8.5.6)
      postcss-load-config: 4.0.2(postcss@8.5.6)
      postcss-nested: 6.2.0(postcss@8.5.6)
      postcss-selector-parser: 6.1.2
      resolve: 1.22.10
      sucrase: 3.35.0
    transitivePeerDependencies:
      - ts-node

  test-exclude@6.0.0:
    dependencies:
      '@istanbuljs/schema': 0.1.3
      glob: 7.2.3
      minimatch: 3.1.2

  thenify-all@1.6.0:
    dependencies:
      thenify: 3.3.1

  thenify@3.3.1:
    dependencies:
      any-promise: 1.3.0

  tiny-invariant@1.3.3: {}

  tinybench@2.9.0: {}

  tinyglobby@0.2.14:
    dependencies:
      fdir: 6.4.6(picomatch@4.0.2)
      picomatch: 4.0.2

  tinypool@0.8.4: {}

  tinyspy@2.2.1: {}

  to-regex-range@5.0.1:
    dependencies:
      is-number: 7.0.0

  tough-cookie@4.1.4:
    dependencies:
      psl: 1.15.0
      punycode: 2.3.1
      universalify: 0.2.0
      url-parse: 1.5.10

  tr46@0.0.3: {}

  tr46@4.1.1:
    dependencies:
      punycode: 2.3.1

  ts-api-utils@2.1.0(typescript@5.8.3):
    dependencies:
      typescript: 5.8.3

  ts-interface-checker@0.1.13: {}

  tslib@2.8.1: {}

  type-check@0.4.0:
    dependencies:
      prelude-ls: 1.2.1

  type-detect@4.1.0: {}

  typed-array-buffer@1.0.3:
    dependencies:
      call-bound: 1.0.4
      es-errors: 1.3.0
      is-typed-array: 1.1.15

  typed-array-byte-length@1.0.3:
    dependencies:
      call-bind: 1.0.8
      for-each: 0.3.5
      gopd: 1.2.0
      has-proto: 1.2.0
      is-typed-array: 1.1.15

  typed-array-byte-offset@1.0.4:
    dependencies:
      available-typed-arrays: 1.0.7
      call-bind: 1.0.8
      for-each: 0.3.5
      gopd: 1.2.0
      has-proto: 1.2.0
      is-typed-array: 1.1.15
      reflect.getprototypeof: 1.0.10

  typed-array-length@1.0.7:
    dependencies:
      call-bind: 1.0.8
      for-each: 0.3.5
      gopd: 1.2.0
      is-typed-array: 1.1.15
      possible-typed-array-names: 1.1.0
      reflect.getprototypeof: 1.0.10

  typescript@5.8.3: {}

  ufo@1.6.1: {}

  unbox-primitive@1.1.0:
    dependencies:
      call-bound: 1.0.4
      has-bigints: 1.1.0
      has-symbols: 1.1.0
      which-boxed-primitive: 1.1.1

  undici-types@6.21.0: {}

  unicorn-magic@0.3.0: {}

  universalify@0.2.0: {}

  update-browserslist-db@1.1.3(browserslist@4.25.0):
    dependencies:
      browserslist: 4.25.0
      escalade: 3.2.0
      picocolors: 1.1.1

  uri-js@4.4.1:
    dependencies:
      punycode: 2.3.1

  url-parse@1.5.10:
    dependencies:
      querystringify: 2.2.0
      requires-port: 1.0.0

  util-deprecate@1.0.2: {}

  victory-vendor@36.9.2:
    dependencies:
      '@types/d3-array': 3.2.1
      '@types/d3-ease': 3.0.2
      '@types/d3-interpolate': 3.0.4
      '@types/d3-scale': 4.0.9
      '@types/d3-shape': 3.1.7
      '@types/d3-time': 3.0.4
      '@types/d3-timer': 3.0.2
      d3-array: 3.2.4
      d3-ease: 3.0.1
      d3-interpolate: 3.0.1
      d3-scale: 4.0.2
      d3-shape: 3.2.0
      d3-time: 3.1.0
      d3-timer: 3.0.1

  vite-node@1.6.1(@types/node@20.19.1):
    dependencies:
      cac: 6.7.14
      debug: 4.4.1
      pathe: 1.1.2
      picocolors: 1.1.1
      vite: 5.4.19(@types/node@20.19.1)
    transitivePeerDependencies:
      - '@types/node'
      - less
      - lightningcss
      - sass
      - sass-embedded
      - stylus
      - sugarss
      - supports-color
      - terser

  vite-plugin-checker@0.9.3(eslint@9.29.0(jiti@1.21.7))(optionator@0.9.4)(typescript@5.8.3)(vite@6.3.5(@types/node@20.19.1)(jiti@1.21.7)(yaml@2.8.0)):
    dependencies:
      '@babel/code-frame': 7.27.1
      chokidar: 4.0.3
      npm-run-path: 6.0.0
      picocolors: 1.1.1
      picomatch: 4.0.2
      strip-ansi: 7.1.0
      tiny-invariant: 1.3.3
      tinyglobby: 0.2.14
      vite: 6.3.5(@types/node@20.19.1)(jiti@1.21.7)(yaml@2.8.0)
      vscode-uri: 3.1.0
    optionalDependencies:
      eslint: 9.29.0(jiti@1.21.7)
      optionator: 0.9.4
      typescript: 5.8.3

  vite@5.4.19(@types/node@20.19.1):
    dependencies:
      esbuild: 0.21.5
      postcss: 8.5.6
      rollup: 4.43.0
    optionalDependencies:
      '@types/node': 20.19.1
      fsevents: 2.3.3

  vite@6.3.5(@types/node@20.19.1)(jiti@1.21.7)(yaml@2.8.0):
    dependencies:
      esbuild: 0.25.5
      fdir: 6.4.6(picomatch@4.0.2)
      picomatch: 4.0.2
      postcss: 8.5.6
      rollup: 4.43.0
      tinyglobby: 0.2.14
    optionalDependencies:
      '@types/node': 20.19.1
      fsevents: 2.3.3
      jiti: 1.21.7
      yaml: 2.8.0

  vitest@1.6.1(@types/node@20.19.1)(jsdom@22.1.0):
    dependencies:
      '@vitest/expect': 1.6.1
      '@vitest/runner': 1.6.1
      '@vitest/snapshot': 1.6.1
      '@vitest/spy': 1.6.1
      '@vitest/utils': 1.6.1
      acorn-walk: 8.3.4
      chai: 4.5.0
      debug: 4.4.1
      execa: 8.0.1
      local-pkg: 0.5.1
      magic-string: 0.30.17
      pathe: 1.1.2
      picocolors: 1.1.1
      std-env: 3.9.0
      strip-literal: 2.1.1
      tinybench: 2.9.0
      tinypool: 0.8.4
      vite: 5.4.19(@types/node@20.19.1)
      vite-node: 1.6.1(@types/node@20.19.1)
      why-is-node-running: 2.3.0
    optionalDependencies:
      '@types/node': 20.19.1
      jsdom: 22.1.0
    transitivePeerDependencies:
      - less
      - lightningcss
      - sass
      - sass-embedded
      - stylus
      - sugarss
      - supports-color
      - terser

  vscode-uri@3.1.0: {}

  w3c-xmlserializer@4.0.0:
    dependencies:
      xml-name-validator: 4.0.0

  webidl-conversions@3.0.1: {}

  webidl-conversions@7.0.0: {}

  whatwg-encoding@2.0.0:
    dependencies:
      iconv-lite: 0.6.3

  whatwg-mimetype@3.0.0: {}

  whatwg-url@12.0.1:
    dependencies:
      tr46: 4.1.1
      webidl-conversions: 7.0.0

  whatwg-url@5.0.0:
    dependencies:
      tr46: 0.0.3
      webidl-conversions: 3.0.1

  which-boxed-primitive@1.1.1:
    dependencies:
      is-bigint: 1.1.0
      is-boolean-object: 1.2.2
      is-number-object: 1.1.1
      is-string: 1.1.1
      is-symbol: 1.1.1

  which-builtin-type@1.2.1:
    dependencies:
      call-bound: 1.0.4
      function.prototype.name: 1.1.8
      has-tostringtag: 1.0.2
      is-async-function: 2.1.1
      is-date-object: 1.1.0
      is-finalizationregistry: 1.1.1
      is-generator-function: 1.1.0
      is-regex: 1.2.1
      is-weakref: 1.1.1
      isarray: 2.0.5
      which-boxed-primitive: 1.1.1
      which-collection: 1.0.2
      which-typed-array: 1.1.19

  which-collection@1.0.2:
    dependencies:
      is-map: 2.0.3
      is-set: 2.0.3
      is-weakmap: 2.0.2
      is-weakset: 2.0.4

  which-typed-array@1.1.19:
    dependencies:
      available-typed-arrays: 1.0.7
      call-bind: 1.0.8
      call-bound: 1.0.4
      for-each: 0.3.5
      get-proto: 1.0.1
      gopd: 1.2.0
      has-tostringtag: 1.0.2

  which@2.0.2:
    dependencies:
      isexe: 2.0.0

  why-is-node-running@2.3.0:
    dependencies:
      siginfo: 2.0.0
      stackback: 0.0.2

  word-wrap@1.2.5: {}

  wrap-ansi@7.0.0:
    dependencies:
      ansi-styles: 4.3.0
      string-width: 4.2.3
      strip-ansi: 6.0.1

  wrap-ansi@8.1.0:
    dependencies:
      ansi-styles: 6.2.1
      string-width: 5.1.2
      strip-ansi: 7.1.0

  wrappy@1.0.2: {}

  ws@8.18.2: {}

  xml-name-validator@4.0.0: {}

  xmlchars@2.2.0: {}

  y18n@5.0.8: {}

  yallist@3.1.1: {}

  yaml@2.8.0: {}

  yargs-parser@21.1.1: {}

  yargs@17.7.2:
    dependencies:
      cliui: 8.0.1
      escalade: 3.2.0
      get-caller-file: 2.0.5
      require-directory: 2.1.1
      string-width: 4.2.3
      y18n: 5.0.8
      yargs-parser: 21.1.1

  yocto-queue@0.1.0: {}

  yocto-queue@1.2.1: {}<|MERGE_RESOLUTION|>--- conflicted
+++ resolved
@@ -8,17 +8,6 @@
 
   .:
     devDependencies:
-<<<<<<< HEAD
-      '@vitest/coverage-v8':
-        specifier: ^1.6.1
-        version: 1.6.1(vitest@1.6.1(@types/node@20.19.1)(jsdom@22.1.0))
-      globals:
-        specifier: 16.2.0
-        version: 16.2.0
-      vitest:
-        specifier: ^1.6.1
-        version: 1.6.1(@types/node@20.19.1)(jsdom@22.1.0)
-=======
       '@typescript-eslint/eslint-plugin':
         specifier: ^8.34.1
         version: 8.34.1(@typescript-eslint/parser@8.34.1(eslint@9.29.0(jiti@1.21.7))(typescript@5.8.3))(eslint@9.29.0(jiti@1.21.7))(typescript@5.8.3)
@@ -31,16 +20,8 @@
       vite-plugin-checker:
         specifier: ^0.9.3
         version: 0.9.3(eslint@9.29.0(jiti@1.21.7))(optionator@0.9.4)(typescript@5.8.3)(vite@6.3.5(@types/node@20.19.1)(jiti@1.21.7)(yaml@2.8.0))
->>>>>>> 6bfffc5b
-
-  apps/backend:
-    devDependencies:
-      '@types/react':
-        specifier: ^18.3.23
-        version: 18.3.23
-      '@types/react-dom':
-        specifier: ^18.3.7
-        version: 18.3.7(@types/react@18.3.23)
+
+  apps/backend: {}
 
   apps/frontend:
     dependencies:
@@ -92,16 +73,13 @@
         version: 6.6.3
       '@testing-library/react':
         specifier: ^16.3.0
-        version: 16.3.0(@testing-library/dom@10.4.0)(@types/react-dom@18.3.7(@types/react@18.3.23))(@types/react@18.3.23)(react-dom@18.3.1(react@18.3.1))(react@18.3.1)
+        version: 16.3.0(@testing-library/dom@10.4.0)(@types/react-dom@18.3.7(@types/react@19.1.8))(@types/react@19.1.8)(react-dom@18.3.1(react@18.3.1))(react@18.3.1)
       '@tsconfig/vite':
         specifier: file:../../packages/tsconfig-vite
         version: link:../../packages/tsconfig-vite
       '@types/react':
-        specifier: ^18.3.23
-        version: 18.3.23
-      '@types/react-dom':
-        specifier: ^18.3.7
-        version: 18.3.7(@types/react@18.3.23)
+        specifier: ^19.1.8
+        version: 19.1.8
       '@vitejs/plugin-react':
         specifier: ^4.5.1
         version: 4.5.2(vite@6.3.5(@types/node@20.19.1)(jiti@1.21.7)(yaml@2.8.0))
@@ -154,14 +132,7 @@
         specifier: ^1.0.0
         version: 1.6.1(@types/node@20.19.1)(jsdom@22.1.0)
 
-  packages/tsconfig-vite:
-    devDependencies:
-      '@types/react':
-        specifier: ^18.3.23
-        version: 18.3.23
-      '@types/react-dom':
-        specifier: ^18.3.7
-        version: 18.3.7(@types/react@18.3.23)
+  packages/tsconfig-vite: {}
 
 packages:
 
@@ -906,16 +877,13 @@
   '@types/phoenix@1.6.6':
     resolution: {integrity: sha512-PIzZZlEppgrpoT2QgbnDU+MMzuR6BbCjllj0bM70lWoejMeNJAxCchxnv7J3XFkI8MpygtRpzXrIlmWUBclP5A==}
 
-  '@types/prop-types@15.7.15':
-    resolution: {integrity: sha512-F6bEyamV9jKGAFBEmlQnesRPGOQqS2+Uwi0Em15xenOxHaf2hv6L8YCVn3rPdPJOiJfPiCnLIRyvwVaqMY3MIw==}
-
   '@types/react-dom@18.3.7':
     resolution: {integrity: sha512-MEe3UeoENYVFXzoXEWsvcpg6ZvlrFNlOQ7EOsvhI3CfAXwzPfO8Qwuxd40nepsYKqyyVQnTdEfv68q91yLcKrQ==}
     peerDependencies:
       '@types/react': ^18.0.0
 
-  '@types/react@18.3.23':
-    resolution: {integrity: sha512-/LDXMQh55EzZQ0uVAZmKKhfENivEvWz6E+EYzh+/MCjMhNsotd+ZHhBGIjFDTi6+fz0OhQQQLbTgdQIxxCsC0w==}
+  '@types/react@19.1.8':
+    resolution: {integrity: sha512-AwAfQ2Wa5bCx9WP8nZL2uMZWod7J7/JSplxbTmBQ5ms6QpqNYm672H0Vu9ZVKVngQ+ii4R/byguVEUZQyeg44g==}
 
   '@types/ws@8.18.1':
     resolution: {integrity: sha512-ThVF6DCVhA8kUGy+aazFQ4kXQ7E1Ty7A3ypFOe0IcJV8O/M511G99AW24irKrW56Wt44yG9+ij8FaqoBGkuBXg==}
@@ -3543,15 +3511,15 @@
       lodash: 4.17.21
       redent: 3.0.0
 
-  '@testing-library/react@16.3.0(@testing-library/dom@10.4.0)(@types/react-dom@18.3.7(@types/react@18.3.23))(@types/react@18.3.23)(react-dom@18.3.1(react@18.3.1))(react@18.3.1)':
+  '@testing-library/react@16.3.0(@testing-library/dom@10.4.0)(@types/react-dom@18.3.7(@types/react@19.1.8))(@types/react@19.1.8)(react-dom@18.3.1(react@18.3.1))(react@18.3.1)':
     dependencies:
       '@babel/runtime': 7.27.6
       '@testing-library/dom': 10.4.0
       react: 18.3.1
       react-dom: 18.3.1(react@18.3.1)
     optionalDependencies:
-      '@types/react': 18.3.23
-      '@types/react-dom': 18.3.7(@types/react@18.3.23)
+      '@types/react': 19.1.8
+      '@types/react-dom': 18.3.7(@types/react@19.1.8)
 
   '@tootallnate/once@2.0.0': {}
 
@@ -3614,15 +3582,13 @@
 
   '@types/phoenix@1.6.6': {}
 
-  '@types/prop-types@15.7.15': {}
-
-  '@types/react-dom@18.3.7(@types/react@18.3.23)':
-    dependencies:
-      '@types/react': 18.3.23
-
-  '@types/react@18.3.23':
-    dependencies:
-      '@types/prop-types': 15.7.15
+  '@types/react-dom@18.3.7(@types/react@19.1.8)':
+    dependencies:
+      '@types/react': 19.1.8
+    optional: true
+
+  '@types/react@19.1.8':
+    dependencies:
       csstype: 3.1.3
 
   '@types/ws@8.18.1':
