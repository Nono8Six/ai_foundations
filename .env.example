--- conflicted
+++ resolved
@@ -21,7 +21,6 @@
 
 # ─── Debug & Logs Frontend ────────────────────────────────────────────────────
 VITE_DEBUG=true
-<<<<<<< HEAD
 VITE_LOG_LEVEL="debug" # Options: "debug", "info", "warn", "error"
 
 # ─── Configuration Optionnelle du Backend API Node.js ─────────────────────────
@@ -29,7 +28,4 @@
 # PORT=3001
 # DATABASE_URL= # Si votre API Node.js a besoin d'un accès direct à une base de données
 # DIRECT_URL=   # Idem pour Prisma, par exemple
-# SUPABASE_SERVICE_ROLE_KEY=your-supabase-service-role-key # À utiliser avec grande prudence côté serveur
-=======
-VITE_LOG_LEVEL="debug" # Options: "debug", "info", "warn", "error"
->>>>>>> 8d05fff4
+# SUPABASE_SERVICE_ROLE_KEY=your-supabase-service-role-key # À utiliser avec grande prudence côté serveur