import pino, { Logger, type LoggerOptions } from 'pino';

// Type augmentation for import.meta
interface ImportMetaEnv {
  VITE_LOG_LEVEL?: string;
<<<<<<< HEAD
  [key: string]: unknown;
=======
  [key: string]: string | undefined;
>>>>>>> 97d0c87b
}

interface ImportMeta {
  env: ImportMetaEnv;
}

// Type for the global window object
declare global {
  interface Window {
    __ENV__?: {
      LOG_LEVEL?: string;
    };
  }
}

const isBrowser = typeof window !== 'undefined';

// Get log level from environment variables
const getLogLevel = (): string => {
  if (isBrowser) {
    // In browser, check for Vite's import.meta.env or window.__ENV__
    return (
      (import.meta as ImportMeta).env?.VITE_LOG_LEVEL ??
      window.__ENV__?.LOG_LEVEL ??
      (process.env.NODE_ENV === 'production' ? 'warn' : 'info')
    );
  }
  // In Node.js, use process.env
  return process.env.LOG_LEVEL ?? (process.env.NODE_ENV === 'production' ? 'warn' : 'info');
};

const options: LoggerOptions = {
  level: getLogLevel(),
  ...(isBrowser && { browser: { asObject: true } }),
  ...(!isBrowser || process.env.NODE_ENV !== 'production'
    ? {
        transport: {
          target: 'pino-pretty',
          options: {
            colorize: true,
            translateTime: 'SYS:standard',
            ignore: 'pid,hostname',
          },
        },
      }
    : {}),
  base: {
    env: process.env.NODE_ENV,
    ...(isBrowser && { browser: true }),
  },
};

export const log: Logger = pino(options);

// Add browser error handling
if (isBrowser) {
  // Error event handler
  const handleError = (event: ErrorEvent | Event) => {
    const error = 'error' in event ? event.error : event;
    log.error({
      type: 'unhandled_error',
      message: error instanceof Error ? error.message : String(error),
      stack: error instanceof Error ? error.stack : undefined,
    });
  };

  // Unhandled promise rejection handler
  const handleUnhandledRejection = (event: PromiseRejectionEvent) => {
    log.error({
      type: 'unhandled_rejection',
      reason: event.reason instanceof Error 
        ? { message: event.reason.message, stack: event.reason.stack }
        : event.reason,
    });
  };

  // Add event listeners
  window.addEventListener('error', handleError);
  window.addEventListener('unhandledrejection', handleUnhandledRejection);
}<|MERGE_RESOLUTION|>--- conflicted
+++ resolved
@@ -3,11 +3,7 @@
 // Type augmentation for import.meta
 interface ImportMetaEnv {
   VITE_LOG_LEVEL?: string;
-<<<<<<< HEAD
-  [key: string]: unknown;
-=======
   [key: string]: string | undefined;
->>>>>>> 97d0c87b
 }
 
 interface ImportMeta {
