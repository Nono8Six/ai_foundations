--- conflicted
+++ resolved
@@ -66,13 +66,10 @@
 |----------|-------------|
 | `pnpm supabase:start` | Démarrer l'environnement local |
 | `pnpm db:reset` | Réinitialiser complètement la base locale |
-<<<<<<< HEAD
-| `pnpm db:push` | Pousser les migrations vers Supabase Cloud (opération exceptionnelle) |
-| `pnpm db:pull` | Récupérer le schéma depuis Supabase Cloud |
-=======
+
 | `pnpm db:pull` | Synchroniser le dossier `migrations` depuis Supabase Cloud |
 | `pnpm db:push` | Appliquer vos migrations sur Supabase Cloud |
->>>>>>> 8f437f58
+
 | `pnpm gen:types` | Générer les types TypeScript |
 
 ## 🔄 Workflows Complets
