# 🚀 Guide Ultime Supabase - AI Foundations

**Votre source de vérité unique** pour synchroniser parfaitement votre environnement local, GitHub et Supabase Cloud. Conçu spécifiquement pour le projet AI Foundations.

## 📌 Table des matières

1. [Les 3 Règles d'Or](#-les-3-règles-dor)
2. [Configuration Initiale](#-configuration-initiale)
3. [Commandes Essentielles](#-commandes-essentielles)
4. [Workflows Complets](#-workflows-complets)
5. [Gestion des Types TypeScript](#-gestion-des-types-typescript)
6. [Dépannage](#-dépannage)
7. [Automatisation & Astuces](#-automatisation--astuces)

## 🛡️ Les 3 Règles d'Or

1. **Le Code est Roi** :
   - Le dossier `/apps/backend/supabase/migrations` est la **source de vérité absolue**
   - La base de données en ligne n'est qu'un reflet de ce code

2. **Les Types Suivent le Schéma** :
   - `apps/frontend/src/types/database.types.ts` doit TOUJOURS être à jour après chaque modification
   - C'est le pont vital entre votre base de données et votre code React

3. **Tout est Versionné** :
   - Chaque modification de schéma doit être commitée sur Git
   - Aucun changement ne doit rester uniquement sur le cloud ou une machine locale

## ⚙️ Configuration Initiale

### 1. Installation des outils

```bash
# Dans le dossier racine du projet
cd C:/Users/arnau/OneDrive/Documents/GitHub/ai_foundations_lms

# Installation de la CLI Supabase (si pas déjà fait)
npm install -g supabase

# Vérification de l'installation
supabase --version

# Connexion à votre compte Supabase
supabase login
```

### 2. Configuration du Projet Local

```bash
# Se placer dans le dossier backend
cd apps/backend

# Lier le projet à votre instance Supabase (première fois uniquement)
pnpm exec supabase link --project-ref votre-reference-projet

# Démarrer l'environnement local (utilise Docker)
pnpm run supabase:start
```

## 🎯 Commandes Essentielles

Toutes les commandes suivantes se lancent depuis le dossier `apps/backend`.

| Commande | Description |
|----------|-------------|
| `pnpm supabase:start` | Démarrer l'environnement local |
| `pnpm db:reset` | Réinitialiser complètement la base locale |
| `pnpm db:push` | Pousser les migrations vers Supabase Cloud |
| `pnpm db:pull` | Récupérer le schéma depuis Supabase Cloud |
| `pnpm gen:types` | Générer les types TypeScript |

## 🔄 Workflows Complets

### A. Développement Local (Recommandé)

1. **Démarrer l'environnement**
   ```bash
   cd C:/Users/arnau/OneDrive/Documents/GitHub/ai_foundations_lms/apps/backend
   pnpm supabase:start
   ```

2. **Créer une migration**
   ```bash
   pnpm exec supabase migration new nom_descriptif
   # Éditez le fichier créé dans supabase/migrations/
   ```

3. **Tester la migration**
   ```bash
   pnpm db:reset
   ```

4. **Mettre à jour les types**
   ```bash
   pnpm gen:types
   ```

5. **Déployer en production**
   ```bash
   pnpm db:push
   ```

### B. Quand un collègue a fait des changements

1. **Récupérer les changements**
   ```bash
   git pull
   cd apps/backend
   pnpm install
   ```

2. **Mettre à jour votre base locale**
   ```bash
   pnpm db:reset
   ```

3. **Générer les nouveaux types**
   ```bash
   pnpm gen:types
   ```

## 📝 Gestion des Types TypeScript

Après CHAQUE modification de la structure de la base de données :

```bash
# Depuis le dossier backend
pnpm gen:types
```

Ce script exécute :
```bash
<<<<<<< HEAD
supabase gen types typescript --local > ../frontend/src/types/database.types.ts
=======
supabase gen types typescript --local > apps/frontend/src/types/database.types.ts
>>>>>>> 30abc97f
```

**IMPORTANT** : Ces types sont utilisés par votre application React pour un typage fort. Sans cette étape, TypeScript ne connaîtra pas vos nouvelles tables/champs.

## ⚙️ Configuration initiale

### 1. Installation des outils requis

```bash
# Installation de la CLI Supabase
npm install -g supabase

# Vérification de l'installation
supabase --version

# Connexion à votre compte Supabase
supabase login
```

### 2. Configuration du projet local

```bash
# Se placer dans le dossier backend
cd apps/backend

# Lier le projet local à votre projet Supabase
supabase link --project-ref votre-reference-projet

# Télécharger le schéma actuel
supabase db pull
```

### 3. Vérification de la configuration

Vérifiez que votre configuration est correcte avec :

```bash
# Voir la configuration actuelle
pnpm exec supabase status

# Voir les services en cours d'exécution
docker ps | grep supabase
```

Les ports par défaut sont automatiquement configurés par Supabase et Docker.

## 🔄 Workflow de synchronisation

Exécutez les commandes suivantes depuis le dossier `apps/backend`.

### 1. Depuis l'interface web vers le local

```bash
# Se placer dans le dossier backend
cd apps/backend
# 1. Récupérer les dernières modifications
supabase db pull

# 2. Vérifier les changements
git diff

# 3. Créer une migration à partir des changements
supabase migration new nom_de_la_migration

# 4. Vérifier que tout fonctionne en local
supabase db reset
```

### 2. Du local vers l'interface web

```bash
# Se placer dans le dossier backend
cd apps/backend
# 1. Appliquer les migrations locales
supabase db push

# 2. Vérifier dans l'interface web que tout est à jour
```

### 3. Gestion des conflits

En cas de conflit de schéma :

1. Sauvegarder l'état actuel :
   ```bash
   supabase db dump -f backup_avant_conflit.sql
   ```

2. Fusionner manuellement les schémas

3. Appliquer la fusion :
   ```bash
   supabase db reset
   ```

## 🐛 Dépannage

### 1. Erreurs de Connexion

```bash
# Vérifier que Supabase est bien démarré
pnpm supabase:status

# Voir les logs
docker logs -f ai-foundations-supabase-cli
```

### 2. Problèmes de Migrations

```bash
# Voir l'état des migrations
pnpm exec supabase migration list

# Forcer une réinitialisation (attention aux données locales !)
pnpm db:reset --force
```

### 3. Types Obsolètes

Si TypeScript se plaint de types manquants :
1. Arrêtez votre serveur de développement
2. `pnpm gen:types`
3. Redémarrez le serveur

## 🤖 Automatisation & Astuces

### Hooks Git (Optionnel mais Recommandé)

Ajoutez ceci à `.git/hooks/pre-commit` :

```bash
#!/bin/sh

# Vérifier si des migrations non commitées existent
if [ -n "$(git ls-files --others --exclude-standard supabase/migrations/)" ]; then
    echo "⚠️  Attention : Des migrations non suivies par Git ont été détectées !"
    echo "   Utilisez 'git add' pour les ajouter avant de commiter."
    exit 1
fi

exit 0
```

### Script de Synchronisation Rapide

Créez un fichier `sync.sh` dans le dossier backend :

```bash
#!/bin/bash

# Synchronisation complète
if [ "$1" = "--full" ]; then
    echo "🔄 Synchronisation complète..."
    git pull
    pnpm install
    pnpm db:reset
    pnpm gen:types
    exit 0
fi

# Mise à jour rapide
if [ "$1" = "--quick" ]; then
    echo "⚡ Mise à jour rapide..."
    git pull
    pnpm db:reset
    exit 0
fi

echo "Utilisation :"
echo "  ./sync.sh --full   # Synchronisation complète"
echo "  ./sync.sh --quick  # Mise à jour rapide"
```

Rendez-le exécutable :
```bash
chmod +x sync.sh
```

## 📞 Support

Pour toute question ou problème :
1. Vérifiez d'abord les logs avec `docker logs`
2. Consultez [la documentation officielle](https://supabase.com/docs)
3. Si le problème persiste, contactez l'équipe avec les logs d'erreur

---

Dernière mise à jour : $(date +"%d/%m/%Y")

## ✅ Bonnes pratiques

1. **Toujours utiliser des migrations**
   - Créez une migration pour chaque modification de schéma
   - Nommez clairement les migrations (ex: `20230101_ajout_table_utilisateurs.sql`)

2. **Synchronisation régulière**
   ```bash
   # Avant de commencer à travailler
   git pull
   supabase db pull
   
   # Après des modifications
   supabase db push
   git add .
   git commit -m "feat: mise à jour du schéma pour la fonctionnalité X"
   git push
   ```

3. **Documentation**
   - Mettez à jour ce fichier README avec les procédures spécifiques
   - Documentez les étapes de migration complexes

## 🐛 Dépannage

### Problèmes courants

1. **Erreur de permission**
   ```bash
   # Régénérer le schéma de type
   supabase gen types typescript --linked > types/supabase.ts
   ```

2. **Conflits de schéma**
   ```bash
   # Voir les différences
   supabase db diff
   
   # Forcer une synchronisation (attention aux pertes de données)
   supabase db reset --force
   ```

3. **Problèmes de connexion**
   ```bash
   # Vérifier la configuration
   supabase status
   
   # Redémarrer les services
   supabase stop
   supabase start
   ```

## 🤖 Automatisation

### Script de synchronisation

Créez un fichier `scripts/sync-supabase.sh` :

```bash
#!/bin/bash

# Vérifier les mises à jour
if [ "$1" = "--pull" ]; then
    echo "🔄 Récupération des dernières modifications..."
    supabase db pull
    exit 0
fi

# Pousser les modifications locales
if [ "$1" = "--push" ]; then
    echo "🚀 Envoi des modifications..."
    supabase db push
    exit 0
fi

echo "Usage: $0 [--pull|--push]"
exit 1
```
Rendez-le executable :
```bash
chmod +x scripts/sync-supabase.sh
```

Utilisation rapide :
```bash
./scripts/sync-supabase.sh --pull  # Récupérer les modifications
./scripts/sync-supabase.sh --push  # Envoyer vos migrations
```



### Hooks Git

Ajoutez un hook pre-commit pour vérifier l'état de la base de données :

```bash
#!/bin/sh

# Vérifier si des migrations sont en attente
if ! supabase migration list | grep -q "No migrations found"; then
    echo "⚠️  Des migrations sont en attente. Exécutez 'supabase db push' d'abord."
    exit 1
fi

exit 0
```

## 📚 Ressources

- [Documentation officielle Supabase](https://supabase.com/docs)
- [Guide des migrations](https://supabase.com/docs/guides/database/migrations)
- [CLI Supabase](https://supabase.com/docs/reference/cli/introduction)

---

Dernière mise à jour : $(date +"%Y-%m-%d")<|MERGE_RESOLUTION|>--- conflicted
+++ resolved
@@ -130,12 +130,7 @@
 
 Ce script exécute :
 ```bash
-<<<<<<< HEAD
 supabase gen types typescript --local > ../frontend/src/types/database.types.ts
-=======
-supabase gen types typescript --local > apps/frontend/src/types/database.types.ts
->>>>>>> 30abc97f
-```
 
 **IMPORTANT** : Ces types sont utilisés par votre application React pour un typage fort. Sans cette étape, TypeScript ne connaîtra pas vos nouvelles tables/champs.
 
