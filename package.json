{
  "name": "ai-foundations-monorepo",
  "private": true,
  "workspaces": [
    "apps/*",
    "packages/*"
  ],
  "packageManager": "pnpm@10.12.1",
<<<<<<< HEAD
  "devDependencies": {
    "@vitest/coverage-v8": "^1.6.1",
    "globals": "16.2.0",
    "vitest": "^1.6.1"
=======
  "scripts": {
    "typecheck": "tsc -b --pretty"
  },
  "devDependencies": {
    "@typescript-eslint/eslint-plugin": "^8.34.1",
    "@typescript-eslint/parser": "^8.34.1",
    "typescript": "^5.8.3",
    "vite-plugin-checker": "^0.9.3"
>>>>>>> 6bfffc5b
  }
}<|MERGE_RESOLUTION|>--- conflicted
+++ resolved
@@ -6,12 +6,6 @@
     "packages/*"
   ],
   "packageManager": "pnpm@10.12.1",
-<<<<<<< HEAD
-  "devDependencies": {
-    "@vitest/coverage-v8": "^1.6.1",
-    "globals": "16.2.0",
-    "vitest": "^1.6.1"
-=======
   "scripts": {
     "typecheck": "tsc -b --pretty"
   },
@@ -20,6 +14,5 @@
     "@typescript-eslint/parser": "^8.34.1",
     "typescript": "^5.8.3",
     "vite-plugin-checker": "^0.9.3"
->>>>>>> 6bfffc5b
   }
 }