--- conflicted
+++ resolved
@@ -1,44 +1,40 @@
 // src/context/CourseContext.jsx
 import React, { createContext, useContext } from 'react';
-import { useQuery } from '@tanstack/react-query';
+import { useQuery } from '@tanstack/react-query'; // Assurez-vous d'avoir installé @tanstack/react-query
 import { useAuth } from './AuthContext';
 import { logError } from './ErrorContext';
-import { fetchCoursesFromSupabase } from '../services/courseService';
+import { fetchCoursesFromSupabase } from '../services/courseService'; // Assurez-vous que cette fonction existe et est correcte
 
 const CourseContext = createContext();
 
 export const CourseProvider = ({ children }) => {
   const { user } = useAuth();
+
   const queryResult = useQuery({
     queryKey: ['courses', user?.id],
-    queryFn: () => fetchCoursesFromSupabase(user.id),
-    enabled: !!user?.id,
+    queryFn: () => {
+      if (!user?.id) return Promise.resolve(null); // Ne rien faire si l'utilisateur n'est pas connecté
+      return fetchCoursesFromSupabase(user.id);
+    },
+    enabled: !!user?.id, // La requête ne s'exécute que si user.id existe
     onError: error =>
       logError(new Error(`[CourseContext] A critical error occurred: ${error.message}`)),
   });
 
+  // Extraction des données avec des valeurs par défaut
   const courses = queryResult.data?.courses || [];
   const lessons = queryResult.data?.lessons || [];
   const modules = queryResult.data?.modules || [];
   const userProgress = queryResult.data?.userProgress || [];
 
+  // La valeur du contexte utilise directement les résultats de useQuery
   const value = {
-<<<<<<< HEAD
-    coursesWithProgress,
-    userProgress, // Contains completed_at from user_progress table
-    lessons,      // Contains duration from lessons table
-    modules,      // Contains module data
-    loading,
-    isLoading: loading,
-    refetchCourses: () => user?.id && fetchAllData(user.id),
-=======
     courses,
     userProgress,
     lessons,
     modules,
     isLoading: queryResult.isLoading,
     refetchCourses: queryResult.refetch,
->>>>>>> 96219336
   };
 
   return <CourseContext.Provider value={value}>{children}</CourseContext.Provider>;
