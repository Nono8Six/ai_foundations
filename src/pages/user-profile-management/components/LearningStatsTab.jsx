import React, { useMemo } from 'react';
import { Link } from 'react-router-dom';
import { colors } from '../../../utils/theme';
import {
  BarChart,
  Bar,
  XAxis,
  YAxis,
  CartesianGrid,
  Tooltip,
  ResponsiveContainer,
  LineChart,
  Line,
  PieChart,
  Pie,
  Cell,
} from 'recharts';
import { useAuth } from '../../../context/AuthContext';
import { useCourses } from '../../../context/CourseContext';
import useAchievements from '../../../hooks/useAchievements';
import useRecentActivity from '../../../hooks/useRecentActivity';
import Icon from '../../../components/AppIcon';

const LearningStatsTab = () => {
  const { user, userProfile } = useAuth();
<<<<<<< HEAD
  const { coursesWithProgress, loading: isLoading } = useCourses();
=======
  const { courses, isLoading: coursesLoading } = useCourses();
>>>>>>> 8ff4be33
  const { achievements } = useAchievements(user?.id, { order: 'desc' });
  const { activities } = useRecentActivity(user?.id, { limit: 50, order: 'desc' });

  const stats = useMemo(() => {
<<<<<<< HEAD
    if (isLoading || !coursesWithProgress || coursesWithProgress.length === 0) {
=======
    if (coursesLoading || !courses || courses.length === 0) {
>>>>>>> 8ff4be33
      return {
        hasData: false,
        completedLessonsCount: 0,
        inProgressLessonsCount: 0,
        totalLearningTime: 0,
        coursesCompleted: 0,
        weeklyData: [],
        subjectData: [],
      };
    }

    const userProgress = courses.flatMap(course =>
        course.lessons?.map(lesson => lesson.progress).filter(p => p) || []
    );

    const completedLessons = userProgress.filter(p => p?.status === 'completed');
    const inProgressLessons = userProgress.filter(p => p?.status === 'in_progress');

    // --- Weekly Progress ---
    const days = ['Lun', 'Mar', 'Mer', 'Jeu', 'Ven', 'Sam', 'Dim'];
    const weeklyData = days.map(day => ({ day, minutes: 0, xp: 0, lessons: 0 }));
    const lastWeek = new Date();
    lastWeek.setDate(lastWeek.getDate() - 7);
    activities.forEach(activity => {
      const activityDate = new Date(activity.created_at);
      if (activityDate >= lastWeek) {
        const dayIndex = (activityDate.getDay() + 6) % 7;
        if (activity.type === 'lesson_completed') {
          weeklyData[dayIndex].lessons += 1;
          weeklyData[dayIndex].minutes += 15;
          weeklyData[dayIndex].xp += 50;
        }
      }
    });
    
    // --- Subject Distribution ---
    const subjects = {};
    courses.forEach(course => {
      const category = course.category || 'IA Générale';
      subjects[category] = (subjects[category] || 0) + 1;
    });
    const chartColors = [colors.primary, colors.accent, colors.warning, colors.error, colors.info, colors.secondary];
    const subjectData = Object.entries(subjects).map(([name, value], index) => ({
      name,
      value,
      fill: chartColors[index % chartColors.length],
    }));

    // --- Overview Stats ---
    const totalLearningTime = Math.floor(completedLessons.length * 0.25);
    const coursesCompleted = courses.filter(course => course.progress?.completed === course.progress?.total).length;
    
    return {
      hasData: userProgress.length > 0,
      completedLessonsCount: completedLessons.length,
      inProgressLessonsCount: inProgressLessons.length,
      totalLearningTime,
      coursesCompleted,
      weeklyData,
      subjectData,
    };
<<<<<<< HEAD
  }, [coursesWithProgress, activities, isLoading]);
=======
  }, [courses, activities, coursesLoading]);
>>>>>>> 8ff4be33

  const currentStreak = userProfile?.current_streak || 0;
  const currentLevel = userProfile?.level || 1;

  if (isLoading) {
    return (
      <div className='flex justify-center items-center h-64'>
        <Icon name='Loader' className='animate-spin text-primary' size={40} />
        <p className='ml-4 text-text-secondary'>Chargement de vos statistiques...</p>
      </div>
    );
  }

  if (!stats.hasData) {
    return (
        <div className='bg-surface rounded-lg border border-border p-12 text-center'>
          <Icon name='BarChart3' size={64} className='mx-auto mb-6 text-secondary-300' />
          <h3 className='text-xl font-semibold text-text-primary mb-2'>
            Commencez votre parcours d'apprentissage
          </h3>
          <p className='text-text-secondary mb-6'>
            Vos statistiques d'apprentissage apparaîtront ici une fois que vous aurez commencé des cours.
          </p>
          <Link
            to='/programmes'
            className='inline-flex items-center px-6 py-3 bg-primary text-white rounded-lg hover:bg-primary-700 transition-colors'
          >
            <Icon name='BookOpen' size={20} className='mr-2' />
            Découvrir les cours
          </Link>
        </div>
    );
  }

  return (
    <div className='space-y-8'>
      {/* Header */}
      <div>
        <h3 className='text-lg font-semibold text-text-primary'>Statistiques d'apprentissage</h3>
        <p className='text-text-secondary text-sm mt-1'>
          Suivez vos progrès et analysez vos performances d'apprentissage
        </p>
      </div>

      {/* Overview Cards */}
      <div className='grid grid-cols-1 md:grid-cols-2 lg:grid-cols-4 gap-6'>
        <div className='bg-gradient-to-br from-primary-50 to-primary-100 rounded-lg p-6 border border-primary-200'>
          <div className='flex items-center justify-between'>
            <div>
              <p className='text-primary-600 text-sm font-medium'>Temps total</p>
              <p className='text-2xl font-bold text-primary-700'>{stats.totalLearningTime}h</p>
            </div>
            <div className='w-12 h-12 bg-primary-500 rounded-lg flex items-center justify-center'>
              <Icon name='Clock' size={24} color='white' />
            </div>
          </div>
        </div>

        <div className='bg-gradient-to-br from-accent-50 to-accent-100 rounded-lg p-6 border border-accent-200'>
          <div className='flex items-center justify-between'>
            <div>
              <p className='text-accent-600 text-sm font-medium'>Cours terminés</p>
              <p className='text-2xl font-bold text-accent-700'>{stats.coursesCompleted}</p>
            </div>
            <div className='w-12 h-12 bg-accent-500 rounded-lg flex items-center justify-center'>
              <Icon name='BookOpen' size={24} color='white' />
            </div>
          </div>
        </div>

        <div className='bg-gradient-to-br from-orange-50 to-orange-100 rounded-lg p-6 border border-orange-200'>
          <div className='flex items-center justify-between'>
            <div>
              <p className='text-orange-600 text-sm font-medium'>Série actuelle</p>
              <p className='text-2xl font-bold text-orange-700'>{currentStreak} jours</p>
            </div>
            <div className='w-12 h-12 bg-orange-500 rounded-lg flex items-center justify-center'>
              <Icon name='Flame' size={24} color='white' />
            </div>
          </div>
        </div>

        <div className='bg-gradient-to-br from-purple-50 to-purple-100 rounded-lg p-6 border border-purple-200'>
          <div className='flex items-center justify-between'>
            <div>
              <p className='text-purple-600 text-sm font-medium'>Niveau actuel</p>
              <p className='text-2xl font-bold text-purple-700'>{currentLevel}</p>
            </div>
            <div className='w-12 h-12 bg-purple-500 rounded-lg flex items-center justify-center'>
              <Icon name='Trophy' size={24} color='white' />
            </div>
          </div>
        </div>
      </div>

      {/* Charts Section */}
        <div className='grid grid-cols-1 lg:grid-cols-2 gap-8'>
          {/* Weekly Progress */}
          <div className='bg-surface rounded-lg border border-border p-6'>
            <h4 className='text-base font-semibold text-text-primary mb-4'>Progrès hebdomadaire</h4>
            {stats.weeklyData.length > 0 ? (
              <div className='h-64'>
                <ResponsiveContainer width='100%' height='100%'>
                  <BarChart data={stats.weeklyData}>
                    <CartesianGrid strokeDasharray='3 3' stroke={colors.border} />
                    <XAxis dataKey='day' stroke={colors.secondary} fontSize={12} />
                    <YAxis stroke={colors.secondary} fontSize={12} />
                    <Tooltip
                      contentStyle={{
                        backgroundColor: colors.surface,
                        border: `1px solid ${colors.border}`,
                        borderRadius: '8px',
                        fontSize: '12px',
                      }}
                    />
                    <Bar dataKey='minutes' fill={colors.primary} radius={[4, 4, 0, 0]} />
                  </BarChart>
                </ResponsiveContainer>
              </div>
            ) : (
              <div className='h-64 flex items-center justify-center text-text-secondary'>
                <div className='text-center'>
                  <Icon name='BarChart3' size={48} className='mx-auto mb-4 opacity-50' />
                  <p>Aucune donnée d'apprentissage cette semaine</p>
                  <p className='text-sm'>Commencez une leçon pour voir vos statistiques</p>
                </div>
              </div>
            )}
          </div>

          {/* XP Progress */}
          <div className='bg-surface rounded-lg border border-border p-6'>
            <h4 className='text-base font-semibold text-text-primary mb-4'>Évolution XP</h4>
            {stats.weeklyData.length > 0 && stats.weeklyData.some(d => d.xp > 0) ? (
              <div className='h-64'>
                <ResponsiveContainer width='100%' height='100%'>
                  <LineChart data={stats.weeklyData}>
                    <CartesianGrid strokeDasharray='3 3' stroke={colors.border} />
                    <XAxis dataKey='day' stroke={colors.secondary} fontSize={12} />
                    <YAxis stroke={colors.secondary} fontSize={12} />
                    <Tooltip
                      contentStyle={{
                        backgroundColor: colors.surface,
                        border: `1px solid ${colors.border}`,
                        borderRadius: '8px',
                        fontSize: '12px',
                      }}
                    />
                    <Line
                      type='monotone'
                      dataKey='xp'
                      stroke={colors.accent}
                      strokeWidth={3}
                      dot={{ fill: colors.accent, strokeWidth: 2, r: 4 }}
                    />
                  </LineChart>
                </ResponsiveContainer>
              </div>
            ) : (
              <div className='h-64 flex items-center justify-center text-text-secondary'>
                <div className='text-center'>
                  <Icon name='TrendingUp' size={48} className='mx-auto mb-4 opacity-50' />
                  <p>Aucun XP gagné cette semaine</p>
                  <p className='text-sm'>Terminez des leçons pour gagner de l'XP</p>
                </div>
              </div>
            )}
          </div>

          {/* Subject Distribution */}
          <div className='bg-surface rounded-lg border border-border p-6'>
            <h4 className='text-base font-semibold text-text-primary mb-4'>
              Répartition des cours
            </h4>
            {stats.subjectData.length > 0 ? (
              <>
                <div className='h-64'>
                  <ResponsiveContainer width='100%' height='100%'>
                    <PieChart>
                      <Pie
                        data={stats.subjectData}
                        cx='50%'
                        cy='50%'
                        innerRadius={60}
                        outerRadius={100}
                        paddingAngle={5}
                        dataKey='value'
                      >
                        {stats.subjectData.map((entry, index) => (
                          <Cell key={`cell-${index}`} fill={entry.fill} />
                        ))}
                      </Pie>
                      <Tooltip
                        contentStyle={{
                          backgroundColor: colors.surface,
                          border: `1px solid ${colors.border}`,
                          borderRadius: '8px',
                          fontSize: '12px',
                        }}
                      />
                    </PieChart>
                  </ResponsiveContainer>
                </div>
                <div className='grid grid-cols-2 gap-2 mt-4'>
                  {stats.subjectData.map((subject, index) => (
                    <div key={index} className='flex items-center space-x-2'>
                      <div
                        className='w-3 h-3 rounded-full'
                        style={{ backgroundColor: subject.fill }}
                      ></div>
                      <span className='text-xs text-text-secondary'>{subject.name}</span>
                    </div>
                  ))}
                </div>
              </>
            ) : (
              <div className='h-64 flex items-center justify-center text-text-secondary'>
                <div className='text-center'>
                  <Icon name='PieChart' size={48} className='mx-auto mb-4 opacity-50' />
                  <p>Aucun cours inscrit</p>
                  <p className='text-sm'>Inscrivez-vous à des cours pour voir la répartition</p>
                </div>
              </div>
            )}
          </div>

          {/* Activity Summary */}
          <div className='bg-surface rounded-lg border border-border p-6'>
            <h4 className='text-base font-semibold text-text-primary mb-4'>Résumé d'activité</h4>
            <div className='space-y-4'>
              <div className='flex items-center justify-between p-3 bg-secondary-50 rounded-lg'>
                <div className='flex items-center space-x-3'>
                  <Icon name='BookOpen' size={20} className='text-primary' />
                  <span className='text-sm font-medium text-text-primary'>Leçons terminées</span>
                </div>
                <span className='text-lg font-bold text-primary'>
                  {stats.completedLessonsCount}
                </span>
              </div>
              
              <div className='flex items-center justify-between p-3 bg-secondary-50 rounded-lg'>
                <div className='flex items-center space-x-3'>
                  <Icon name='Clock' size={20} className='text-accent' />
                  <span className='text-sm font-medium text-text-primary'>Leçons en cours</span>
                </div>
                <span className='text-lg font-bold text-accent'>
                  {stats.inProgressLessonsCount}
                </span>
              </div>

              <div className='flex items-center justify-between p-3 bg-secondary-50 rounded-lg'>
                <div className='flex items-center space-x-3'>
                  <Icon name='Award' size={20} className='text-warning' />
                  <span className='text-sm font-medium text-text-primary'>Réalisations</span>
                </div>
                <span className='text-lg font-bold text-warning'>
                  {achievements.length}
                </span>
              </div>
            </div>
          </div>
        </div>

      {/* Achievements Gallery */}
      {achievements.length > 0 && (
        <div className='bg-surface rounded-lg border border-border p-6'>
          <h4 className='text-base font-semibold text-text-primary mb-6'>Réalisations débloquées</h4>
          <div className='grid grid-cols-1 md:grid-cols-3 gap-6'>
            {achievements.map(achievement => (
              <div
                key={achievement.id}
                className='bg-gradient-to-br from-secondary-50 to-secondary-100 rounded-lg p-4 border border-secondary-200'
              >
                <div className='flex items-start space-x-4'>
                  <div className='w-12 h-12 bg-gradient-to-br from-primary to-primary-700 rounded-lg flex items-center justify-center flex-shrink-0'>
                    <Icon name='Award' size={24} color='white' />
                  </div>
                  <div className='flex-1 min-w-0'>
                    <h5 className='text-sm font-semibold text-text-primary mb-1'>
                      {achievement.title}
                    </h5>
                    <p className='text-xs text-text-secondary mb-2'>{achievement.description}</p>
                    <div className='flex items-center justify-between'>
                      <span className='inline-flex items-center px-2 py-1 rounded-full text-xs font-medium bg-primary-100 text-primary-700'>
                        {achievement.rarity}
                      </span>
                      <span className='text-xs text-text-secondary'>
                        {new Date(achievement.created_at).toLocaleDateString('fr-FR')}
                      </span>
                    </div>
                  </div>
                </div>
              </div>
            ))}
          </div>
        </div>
      )}

      {/* Learning Goals */}
      <div className='bg-surface rounded-lg border border-border p-6'>
        <h4 className='text-base font-semibold text-text-primary mb-4'>
          Objectifs d'apprentissage
        </h4>
        <div className='space-y-4'>
          <div className='flex items-center justify-between p-4 bg-secondary-50 rounded-lg'>
            <div className='flex items-center space-x-3'>
              <Icon name='Target' size={20} className='text-primary' />
              <div>
                <p className='text-sm font-medium text-text-primary'>Objectif quotidien</p>
                <p className='text-xs text-text-secondary'>Maintenir votre série d'apprentissage</p>
              </div>
            </div>
            <div className='text-right'>
              <p className='text-sm font-semibold text-accent'>{currentStreak} jours</p>
              <p className='text-xs text-text-secondary'>Série actuelle</p>
            </div>
          </div>

          <div className='flex items-center justify-between p-4 bg-secondary-50 rounded-lg'>
            <div className='flex items-center space-x-3'>
              <Icon name='Calendar' size={20} className='text-primary' />
              <div>
                <p className='text-sm font-medium text-text-primary'>Progression niveau</p>
                <p className='text-xs text-text-secondary'>Vers le niveau {currentLevel + 1}</p>
              </div>
            </div>
            <div className='text-right'>
              <p className='text-sm font-semibold text-primary'>{userProfile?.xp || 0} XP</p>
              <p className='text-xs text-text-secondary'>Points actuels</p>
            </div>
          </div>
        </div>
      </div>
    </div>
  );
};

export default LearningStatsTab;<|MERGE_RESOLUTION|>--- conflicted
+++ resolved
@@ -23,20 +23,14 @@
 
 const LearningStatsTab = () => {
   const { user, userProfile } = useAuth();
-<<<<<<< HEAD
-  const { coursesWithProgress, loading: isLoading } = useCourses();
-=======
-  const { courses, isLoading: coursesLoading } = useCourses();
->>>>>>> 8ff4be33
+  // On utilise la version corrigée et cohérente des variables
+  const { coursesWithProgress: courses, isLoading: coursesLoading } = useCourses();
   const { achievements } = useAchievements(user?.id, { order: 'desc' });
   const { activities } = useRecentActivity(user?.id, { limit: 50, order: 'desc' });
 
   const stats = useMemo(() => {
-<<<<<<< HEAD
-    if (isLoading || !coursesWithProgress || coursesWithProgress.length === 0) {
-=======
+    // On utilise les bonnes variables ici
     if (coursesLoading || !courses || courses.length === 0) {
->>>>>>> 8ff4be33
       return {
         hasData: false,
         completedLessonsCount: 0,
@@ -98,16 +92,14 @@
       weeklyData,
       subjectData,
     };
-<<<<<<< HEAD
-  }, [coursesWithProgress, activities, isLoading]);
-=======
+  // On s'assure que les dépendances du hook sont correctes
   }, [courses, activities, coursesLoading]);
->>>>>>> 8ff4be33
 
   const currentStreak = userProfile?.current_streak || 0;
   const currentLevel = userProfile?.level || 1;
 
-  if (isLoading) {
+  // On utilise la bonne variable pour l'état de chargement
+  if (coursesLoading) {
     return (
       <div className='flex justify-center items-center h-64'>
         <Icon name='Loader' className='animate-spin text-primary' size={40} />
