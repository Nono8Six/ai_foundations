import React, { useState, useEffect } from 'react';
import logger from '../../utils/logger';
import { useAdminCourses } from '../../context/AdminCourseContext';
import { useToast } from '../../context/ToastContext';

import Icon from '../../components/AppIcon';
import ContentTree from './components/ContentTree';
import CourseEditor from './components/CourseEditor';
import ModuleEditor from './components/ModuleEditor';
import LessonEditor from './components/LessonEditor';
import BulkOperations from './components/BulkOperations';
import ContentSearch from './components/ContentSearch';
import MediaLibrary from './components/MediaLibrary';
import { useAdminCourses } from '../../context/AdminCourseContext';
import { fetchCoursesWithContent } from '../../services/courseService';

const ContentManagementCoursesModulesLessons = () => {
  const [selectedContent, setSelectedContent] = useState(null);
  const [contentType, setContentType] = useState('course');
  const [showMediaLibrary, setShowMediaLibrary] = useState(false);
  const [searchQuery, setSearchQuery] = useState('');
  const [selectedItems, setSelectedItems] = useState([]);
  const [showBulkOperations, setShowBulkOperations] = useState(false);

<<<<<<< HEAD
  const { createCourse, updateCourse, deleteCourse } = useAdminCourses();
  const { addToast } = useToast();

  // Mock data for content hierarchy
  const mockContentData = [
    {
      id: 1,
      type: 'course',
      title: "Introduction à l'Intelligence Artificielle",
      description:
        "Découvrez les fondamentaux de l'IA et ses applications pratiques dans le monde professionnel.",
      status: 'published',
      thumbnail: 'https://images.pexels.com/photos/373543/pexels-photo-373543.jpeg?w=400',
      price: 299,
      enrollments: 1247,
      rating: 4.8,
      modules: [
        {
          id: 11,
          type: 'module',
          title: "Concepts de base de l'IA",
          description: "Comprenez les principes fondamentaux de l'intelligence artificielle.",
          order: 1,
          lessons: [
            {
              id: 111,
              type: 'lesson',
              title: "Qu'est-ce que l'Intelligence Artificielle ?",
              content: `L'Intelligence Artificielle (IA) représente l'une des révolutions technologiques les plus importantes de notre époque. Cette discipline vise à créer des machines capables de simuler l'intelligence humaine pour résoudre des problèmes complexes.L'IA englobe plusieurs domaines comme l'apprentissage automatique, le traitement du langage naturel, la vision par ordinateur et la robotique. Ces technologies transforment déjà notre quotidien professionnel et personnel.`,
              duration: 15,
              videoUrl: 'https://example.com/video1.mp4',
              status: 'published',
              order: 1,
              completions: 892,
            },
            {
              id: 112,
              type: 'lesson',
              title: "Histoire et évolution de l'IA",
              content: `L'histoire de l'IA remonte aux années 1950 avec les travaux pionniers d'Alan Turing et John McCarthy. Depuis, cette discipline a connu plusieurs phases d'évolution marquées par des avancées technologiques majeures. Des premiers programmes de jeu d'échecs aux réseaux de neurones modernes, l'IA a progressé de manière exponentielle, particulièrement avec l'émergence du deep learning et des modèles de langage comme GPT.`,
              duration: 20,
              videoUrl: 'https://example.com/video2.mp4',
              status: 'published',
              order: 2,
              completions: 756,
            },
          ],
        },
        {
          id: 12,
          type: 'module',
          title: "Applications pratiques de l'IA",
          description: "Explorez les cas d'usage concrets de l'IA dans différents secteurs.",
          order: 2,
          lessons: [
            {
              id: 121,
              type: 'lesson',
              title: 'IA dans la finance et comptabilité',
              content: `L'intelligence artificielle révolutionne le secteur financier en automatisant les tâches répétitives et en améliorant la précision des analyses. Les algorithmes d'IA peuvent traiter des milliers de transactions en quelques secondes. Dans la comptabilité, l'IA aide à la détection de fraudes, à l'automatisation de la saisie comptable et à l'analyse prédictive des flux de trésorerie. Ces outils permettent aux professionnels de se concentrer sur des tâches à plus haute valeur ajoutée.`,
              duration: 25,
              videoUrl: 'https://example.com/video3.mp4',
              status: 'draft',
              order: 1,
              completions: 234,
            },
          ],
        },
      ],
    },
    {
      id: 2,
      type: 'course',
      title: 'Machine Learning pour Débutants',
      description:
        'Apprenez les bases du machine learning avec des exemples pratiques et des exercices interactifs.',
      status: 'draft',
      thumbnail: 'https://images.pexels.com/photos/8386434/pexels-photo-8386434.jpeg?w=400',
      price: 399,
      enrollments: 0,
      rating: 0,
      modules: [],
    },
  ];
=======
  const [contentData, setContentData] = useState([]);
>>>>>>> 099097cc

  const { createCourse, updateCourse, deleteCourse } = useAdminCourses();

  useEffect(() => {
    const load = async () => {
      try {
        const courses = await fetchCoursesWithContent();
        setContentData(courses);
      } catch (err) {
        logger.error('Failed to fetch courses', err);
      }
    };
    load();
  }, []);


  const handleContentSelect = content => {
    setSelectedContent(content);
    setContentType(content.type);
  };

  const handleSaveContent = async updatedContent => {
<<<<<<< HEAD
    if (contentType !== 'course') {
      logger.info('Saving content:', updatedContent);
      setSelectedContent(updatedContent);
      return;
    }

    try {
      let savedCourse;
      if (updatedContent.id) {
        savedCourse = await updateCourse(updatedContent.id, updatedContent);
        setContentData(prev => prev.map(c => (c.id === savedCourse.id ? savedCourse : c)));
        addToast('Cours mis à jour avec succès !', 'success');
      } else {
        savedCourse = await createCourse(updatedContent);
        setContentData(prev => [...prev, savedCourse]);
        addToast('Cours créé avec succès !', 'success');
      }
      setSelectedContent(savedCourse);
    } catch (error) {
      logger.error('Erreur lors de la sauvegarde du cours:', error);
      addToast("Erreur lors de la sauvegarde du cours", 'error');
=======
    try {
      if (updatedContent.type === 'course') {
        let saved;
        if (updatedContent.id) {
          saved = await updateCourse(updatedContent.id, updatedContent);
          setContentData(prev =>
            prev.map(c => (c.id === saved.id ? { ...saved, modules: c.modules } : c))
          );
        } else {
          saved = await createCourse(updatedContent);
          setContentData(prev => [...prev, { ...saved, modules: [] }]);
        }
        setSelectedContent(saved);
      } else {
        setSelectedContent(updatedContent);
      }
    } catch (err) {
      logger.error('Failed to save content', err);
>>>>>>> 099097cc
    }
  };

  const handleDeleteContent = async contentId => {
<<<<<<< HEAD
    if (contentType !== 'course') {
      logger.info('Deleting content:', contentId);
      setSelectedContent(null);
      return;
    }

    try {
      await deleteCourse(contentId);
      setContentData(prev => prev.filter(c => c.id !== contentId));
      setSelectedContent(null);
      addToast('Cours supprimé avec succès !', 'success');
    } catch (error) {
      logger.error('Erreur lors de la suppression du cours:', error);
      addToast("Erreur lors de la suppression du cours", 'error');
=======
    try {
      if (selectedContent?.type === 'course') {
        await deleteCourse(contentId);
        setContentData(prev => prev.filter(c => c.id !== contentId));
      }
      setSelectedContent(null);
    } catch (err) {
      logger.error('Failed to delete content', err);
>>>>>>> 099097cc
    }
  };

  const handleBulkOperation = (operation, items) => {
    logger.info('Bulk operation:', operation, items);
    setSelectedItems([]);
    setShowBulkOperations(false);
  };

  const renderContentEditor = () => {
    if (!selectedContent) {
      return (
        <div className='flex-1 flex items-center justify-center bg-surface'>
          <div className='text-center'>
            <Icon name='FileText' size={64} className='text-secondary-300 mx-auto mb-4' />
            <h3 className='text-xl font-semibold text-text-primary mb-2'>
              Sélectionnez un contenu à modifier
            </h3>
            <p className='text-text-secondary'>
              Choisissez un cours, module ou leçon dans l'arbre de contenu pour commencer l'édition.
            </p>
          </div>
        </div>
      );
    }

    switch (contentType) {
      case 'course':
        return (
          <CourseEditor
            course={selectedContent}
            onSave={handleSaveContent}
            onDelete={handleDeleteContent}
          />
        );
      case 'module':
        return (
          <ModuleEditor
            module={selectedContent}
            onSave={handleSaveContent}
            onDelete={handleDeleteContent}
          />
        );
      case 'lesson':
        return (
          <LessonEditor
            lesson={selectedContent}
            onSave={handleSaveContent}
            onDelete={handleDeleteContent}
          />
        );
      default:
        return null;
    }
  };

  return (
    <div className='min-h-screen bg-background pt-16'>
      <div className='flex h-[calc(100vh-4rem)]'>
        {/* Content Tree Sidebar */}
        <div className='w-80 bg-surface border-r border-border flex flex-col'>
          {/* Search and Actions */}
          <div className='p-4 border-b border-border'>
            <ContentSearch
              searchQuery={searchQuery}
              onSearchChange={setSearchQuery}
              onCreateNew={() => setSelectedContent({ type: 'course', title: '', description: '' })}
            />

            {selectedItems.length > 0 && (
              <button
                onClick={() => setShowBulkOperations(true)}
                className='mt-3 w-full px-3 py-2 bg-primary text-white rounded-lg text-sm font-medium hover:bg-primary-700 transition-colors duration-200 flex items-center justify-center'
              >
                <Icon name='Edit' size={16} className='mr-2' />
                Actions groupées ({selectedItems.length})
              </button>
            )}
          </div>

          {/* Content Tree */}
          <div className='flex-1 overflow-y-auto'>
            <ContentTree
              contentData={contentData}
              searchQuery={searchQuery}
              selectedContent={selectedContent}
              selectedItems={selectedItems}
              onContentSelect={handleContentSelect}
              onItemsSelect={setSelectedItems}
              onReorder={newOrder => setContentData(newOrder)}
            />
          </div>

          {/* Stats */}
          <div className='p-4 border-t border-border bg-secondary-50'>
            <div className='grid grid-cols-2 gap-4 text-center'>
              <div>
                <div className='text-2xl font-bold text-primary'>{contentData.length}</div>
                <div className='text-xs text-text-secondary'>Cours</div>
              </div>
              <div>
                <div className='text-2xl font-bold text-accent'>
                  {contentData.reduce((acc, course) => acc + (course.modules?.length || 0), 0)}
                </div>
                <div className='text-xs text-text-secondary'>Modules</div>
              </div>
            </div>
          </div>
        </div>

        {/* Main Content Editor */}
        <div className='flex-1 flex flex-col'>{renderContentEditor()}</div>
      </div>

      {/* Media Library Modal */}
      {showMediaLibrary && (
        <MediaLibrary
          onClose={() => setShowMediaLibrary(false)}
          onSelectMedia={media => {
            logger.info('Selected media:', media);
            setShowMediaLibrary(false);
          }}
        />
      )}

      {/* Bulk Operations Modal */}
      {showBulkOperations && (
        <BulkOperations
          selectedItems={selectedItems}
          onClose={() => setShowBulkOperations(false)}
          onExecute={handleBulkOperation}
        />
      )}
    </div>
  );
};

export default ContentManagementCoursesModulesLessons;<|MERGE_RESOLUTION|>--- conflicted
+++ resolved
@@ -1,7 +1,8 @@
 import React, { useState, useEffect } from 'react';
-import logger from '../../utils/logger';
 import { useAdminCourses } from '../../context/AdminCourseContext';
 import { useToast } from '../../context/ToastContext';
+import { fetchCoursesWithContent } from '../../services/courseService';
+import logger from '../../utils/logger';
 
 import Icon from '../../components/AppIcon';
 import ContentTree from './components/ContentTree';
@@ -11,8 +12,6 @@
 import BulkOperations from './components/BulkOperations';
 import ContentSearch from './components/ContentSearch';
 import MediaLibrary from './components/MediaLibrary';
-import { useAdminCourses } from '../../context/AdminCourseContext';
-import { fetchCoursesWithContent } from '../../services/courseService';
 
 const ContentManagementCoursesModulesLessons = () => {
   const [selectedContent, setSelectedContent] = useState(null);
@@ -21,120 +20,39 @@
   const [searchQuery, setSearchQuery] = useState('');
   const [selectedItems, setSelectedItems] = useState([]);
   const [showBulkOperations, setShowBulkOperations] = useState(false);
-
-<<<<<<< HEAD
+  
+  const [contentData, setContentData] = useState([]);
+  const [loading, setLoading] = useState(true);
+
   const { createCourse, updateCourse, deleteCourse } = useAdminCourses();
   const { addToast } = useToast();
 
-  // Mock data for content hierarchy
-  const mockContentData = [
-    {
-      id: 1,
-      type: 'course',
-      title: "Introduction à l'Intelligence Artificielle",
-      description:
-        "Découvrez les fondamentaux de l'IA et ses applications pratiques dans le monde professionnel.",
-      status: 'published',
-      thumbnail: 'https://images.pexels.com/photos/373543/pexels-photo-373543.jpeg?w=400',
-      price: 299,
-      enrollments: 1247,
-      rating: 4.8,
-      modules: [
-        {
-          id: 11,
-          type: 'module',
-          title: "Concepts de base de l'IA",
-          description: "Comprenez les principes fondamentaux de l'intelligence artificielle.",
-          order: 1,
-          lessons: [
-            {
-              id: 111,
-              type: 'lesson',
-              title: "Qu'est-ce que l'Intelligence Artificielle ?",
-              content: `L'Intelligence Artificielle (IA) représente l'une des révolutions technologiques les plus importantes de notre époque. Cette discipline vise à créer des machines capables de simuler l'intelligence humaine pour résoudre des problèmes complexes.L'IA englobe plusieurs domaines comme l'apprentissage automatique, le traitement du langage naturel, la vision par ordinateur et la robotique. Ces technologies transforment déjà notre quotidien professionnel et personnel.`,
-              duration: 15,
-              videoUrl: 'https://example.com/video1.mp4',
-              status: 'published',
-              order: 1,
-              completions: 892,
-            },
-            {
-              id: 112,
-              type: 'lesson',
-              title: "Histoire et évolution de l'IA",
-              content: `L'histoire de l'IA remonte aux années 1950 avec les travaux pionniers d'Alan Turing et John McCarthy. Depuis, cette discipline a connu plusieurs phases d'évolution marquées par des avancées technologiques majeures. Des premiers programmes de jeu d'échecs aux réseaux de neurones modernes, l'IA a progressé de manière exponentielle, particulièrement avec l'émergence du deep learning et des modèles de langage comme GPT.`,
-              duration: 20,
-              videoUrl: 'https://example.com/video2.mp4',
-              status: 'published',
-              order: 2,
-              completions: 756,
-            },
-          ],
-        },
-        {
-          id: 12,
-          type: 'module',
-          title: "Applications pratiques de l'IA",
-          description: "Explorez les cas d'usage concrets de l'IA dans différents secteurs.",
-          order: 2,
-          lessons: [
-            {
-              id: 121,
-              type: 'lesson',
-              title: 'IA dans la finance et comptabilité',
-              content: `L'intelligence artificielle révolutionne le secteur financier en automatisant les tâches répétitives et en améliorant la précision des analyses. Les algorithmes d'IA peuvent traiter des milliers de transactions en quelques secondes. Dans la comptabilité, l'IA aide à la détection de fraudes, à l'automatisation de la saisie comptable et à l'analyse prédictive des flux de trésorerie. Ces outils permettent aux professionnels de se concentrer sur des tâches à plus haute valeur ajoutée.`,
-              duration: 25,
-              videoUrl: 'https://example.com/video3.mp4',
-              status: 'draft',
-              order: 1,
-              completions: 234,
-            },
-          ],
-        },
-      ],
-    },
-    {
-      id: 2,
-      type: 'course',
-      title: 'Machine Learning pour Débutants',
-      description:
-        'Apprenez les bases du machine learning avec des exemples pratiques et des exercices interactifs.',
-      status: 'draft',
-      thumbnail: 'https://images.pexels.com/photos/8386434/pexels-photo-8386434.jpeg?w=400',
-      price: 399,
-      enrollments: 0,
-      rating: 0,
-      modules: [],
-    },
-  ];
-=======
-  const [contentData, setContentData] = useState([]);
->>>>>>> 099097cc
-
-  const { createCourse, updateCourse, deleteCourse } = useAdminCourses();
-
   useEffect(() => {
     const load = async () => {
+      setLoading(true);
       try {
         const courses = await fetchCoursesWithContent();
         setContentData(courses);
       } catch (err) {
         logger.error('Failed to fetch courses', err);
+        addToast("Erreur lors du chargement du contenu", 'error');
+      } finally {
+        setLoading(false);
       }
     };
     load();
-  }, []);
-
+  }, [addToast]);
 
   const handleContentSelect = content => {
     setSelectedContent(content);
     setContentType(content.type);
   };
 
-  const handleSaveContent = async updatedContent => {
-<<<<<<< HEAD
+  const handleSaveContent = async (updatedContent) => {
+    // Note: This logic currently only handles the 'course' type.
+    // It should be expanded to handle modules and lessons.
     if (contentType !== 'course') {
-      logger.info('Saving content:', updatedContent);
+      logger.info('Saving non-course content (local state only):', updatedContent);
       setSelectedContent(updatedContent);
       return;
     }
@@ -154,33 +72,12 @@
     } catch (error) {
       logger.error('Erreur lors de la sauvegarde du cours:', error);
       addToast("Erreur lors de la sauvegarde du cours", 'error');
-=======
-    try {
-      if (updatedContent.type === 'course') {
-        let saved;
-        if (updatedContent.id) {
-          saved = await updateCourse(updatedContent.id, updatedContent);
-          setContentData(prev =>
-            prev.map(c => (c.id === saved.id ? { ...saved, modules: c.modules } : c))
-          );
-        } else {
-          saved = await createCourse(updatedContent);
-          setContentData(prev => [...prev, { ...saved, modules: [] }]);
-        }
-        setSelectedContent(saved);
-      } else {
-        setSelectedContent(updatedContent);
-      }
-    } catch (err) {
-      logger.error('Failed to save content', err);
->>>>>>> 099097cc
-    }
-  };
-
-  const handleDeleteContent = async contentId => {
-<<<<<<< HEAD
+    }
+  };
+
+  const handleDeleteContent = async (contentId) => {
     if (contentType !== 'course') {
-      logger.info('Deleting content:', contentId);
+      logger.info('Deleting non-course content (local state only):', contentId);
       setSelectedContent(null);
       return;
     }
@@ -193,18 +90,9 @@
     } catch (error) {
       logger.error('Erreur lors de la suppression du cours:', error);
       addToast("Erreur lors de la suppression du cours", 'error');
-=======
-    try {
-      if (selectedContent?.type === 'course') {
-        await deleteCourse(contentId);
-        setContentData(prev => prev.filter(c => c.id !== contentId));
-      }
-      setSelectedContent(null);
-    } catch (err) {
-      logger.error('Failed to delete content', err);
->>>>>>> 099097cc
-    }
-  };
+    }
+  };
+
 
   const handleBulkOperation = (operation, items) => {
     logger.info('Bulk operation:', operation, items);
@@ -259,19 +147,24 @@
     }
   };
 
+  if (loading) {
+    return (
+        <div className='min-h-screen bg-background pt-16 flex items-center justify-center'>
+            <Icon name="Loader" className="animate-spin text-primary" size={48} />
+        </div>
+    )
+  }
+
   return (
     <div className='min-h-screen bg-background pt-16'>
       <div className='flex h-[calc(100vh-4rem)]'>
-        {/* Content Tree Sidebar */}
         <div className='w-80 bg-surface border-r border-border flex flex-col'>
-          {/* Search and Actions */}
           <div className='p-4 border-b border-border'>
             <ContentSearch
               searchQuery={searchQuery}
               onSearchChange={setSearchQuery}
               onCreateNew={() => setSelectedContent({ type: 'course', title: '', description: '' })}
             />
-
             {selectedItems.length > 0 && (
               <button
                 onClick={() => setShowBulkOperations(true)}
@@ -282,8 +175,6 @@
               </button>
             )}
           </div>
-
-          {/* Content Tree */}
           <div className='flex-1 overflow-y-auto'>
             <ContentTree
               contentData={contentData}
@@ -292,11 +183,9 @@
               selectedItems={selectedItems}
               onContentSelect={handleContentSelect}
               onItemsSelect={setSelectedItems}
-              onReorder={newOrder => setContentData(newOrder)}
+              onReorder={(newOrder) => setContentData(newOrder)}
             />
           </div>
-
-          {/* Stats */}
           <div className='p-4 border-t border-border bg-secondary-50'>
             <div className='grid grid-cols-2 gap-4 text-center'>
               <div>
@@ -312,23 +201,17 @@
             </div>
           </div>
         </div>
-
-        {/* Main Content Editor */}
         <div className='flex-1 flex flex-col'>{renderContentEditor()}</div>
       </div>
-
-      {/* Media Library Modal */}
       {showMediaLibrary && (
         <MediaLibrary
           onClose={() => setShowMediaLibrary(false)}
-          onSelectMedia={media => {
+          onSelectMedia={(media) => {
             logger.info('Selected media:', media);
             setShowMediaLibrary(false);
           }}
         />
       )}
-
-      {/* Bulk Operations Modal */}
       {showBulkOperations && (
         <BulkOperations
           selectedItems={selectedItems}
