--- conflicted
+++ resolved
@@ -11,45 +11,52 @@
   const [error, setError] = useState(null);
 
   useEffect(() => {
-    if (!userId) return;
+    if (!userId) {
+        setLoading(false);
+        return;
+    }
 
     const fetchActivities = async () => {
-<<<<<<< HEAD
-      const { data, error } = await safeQuery(() =>
-        supabase
+      setLoading(true);
+      setError(null);
+
+      // On combine la requête flexible de la branche 'main'
+      // avec la sécurité de 'safeQuery' de la branche 'codex'.
+      const { data, error } = await safeQuery(() => {
+        let query = supabase
           .from('activity_log')
           .select('*')
-          .eq('user_id', userId)
-          .order('created_at', { ascending: false })
-          .limit(10)
-      );
-      if (error) {
-        setError(error);
-      } else {
-=======
-      try {
-        let query = supabase.from('activity_log').select('*');
-        query = query.eq('user_id', userId);
+          .eq('user_id', userId);
+
+        // Applique les filtres dynamiques
         Object.entries(filters).forEach(([column, value]) => {
           query = query.eq(column, value);
         });
+
+        // Applique l'ordre de tri
         if (order) {
           query = query.order('created_at', { ascending: order === 'asc' });
         }
+
+        // Applique la limite
         if (limit) {
           query = query.limit(limit);
         }
-        const { data, error } = await query;
 
-        if (error) throw error;
->>>>>>> 9b5fa1af
+        return query; // La requête est prête à être exécutée par safeQuery
+      });
+
+      if (error) {
+        setError(error);
+        setActivities([]);
+      } else {
         setActivities(data || []);
       }
       setLoading(false);
     };
 
     fetchActivities();
-  }, [userId, limit, order, filters]);
+  }, [userId, limit, order, JSON.stringify(filters)]); // On stringify l'objet filters pour une détection de changement fiable
 
   return { activities, loading, error };
 };
