--- conflicted
+++ resolved
@@ -1,33 +1,27 @@
 version: '3.9'
+
 services:
   app:
     build:
       context: .
       dockerfile: Dockerfile
-      target: builder
-<<<<<<< HEAD
-    command: sh -c "pnpm install --frozen-lockfile && pnpm --filter ia-foundations dev --host"
+      target: builder             # on s’arrête à l’étape Node
+    working_dir: /app/apps/frontend
+    command: pnpm dev --host      # hot-reload Vite
     volumes:
-      - ./:/app
-      - /app/node_modules
-=======
-    command: pnpm dev --host
-    volumes:
-      - ./apps/frontend:/app/apps/frontend
-      - node_modules:/app/node_modules
->>>>>>> 19dc604d
+      - ./apps/frontend:/app/apps/frontend          # code source
+      - node_modules:/app/apps/frontend/node_modules # dépendances conteneur
     ports:
       - "3000:3000"
     env_file:
       - .env.dev
     environment:
-      CHOKIDAR_USEPOLLING: "true"
+      CHOKIDAR_USEPOLLING: "true" # fiabilise le watch sur Docker Desktop
     restart: unless-stopped
     depends_on:
       supabase-local:
         condition: service_healthy
-    networks:
-      - dev-net
+    networks: [dev-net]
 
   supabase-local:
     image: supabase/cli:latest
@@ -35,16 +29,15 @@
     volumes:
       - ./.supabase:/home/supabase/.supabase
     ports:
-      - "54321:54321"
-      - "54322:54322"
-      - "54323:54323"
+      - "54321:54321" # postgREST
+      - "54322:54322" # auth
+      - "54323:54323" # studio
     healthcheck:
       test: ["CMD", "pg_isready", "-h", "localhost", "-p", "54321"]
       interval: 5s
       timeout: 5s
       retries: 5
-    networks:
-      - dev-net
+    networks: [dev-net]
 
 volumes:
   node_modules:
