version: '3.8'

networks:
  app-network:
    driver: bridge

volumes:
  # pnpm_store_volume: # Utilisé par les Dockerfiles pour le cache de build, pas directement ici
  # node_modules_frontend_volume: # Les node_modules sont dans l'image de dev ou bind-mountés
  # node_modules_backend_volume:  # Idem
  portainer_data: {} # Pour la persistance des données Portainer si utilisé
  pnpm-store:
  node-modules:

services:
  # ===========================================
  # FRONTEND - React/Vite
  # ===========================================
  frontend:
    build:
      context: .
<<<<<<< HEAD
      dockerfile: apps/frontend/Dockerfile.front
    command: pnpm --filter apps/frontend dev --host 0.0.0.0
    env_file:
      - .env
=======
      dockerfile: Dockerfile
      target: development # Cible l'étape de développement du Dockerfile racine
    container_name: ai-foundations-frontend
    # Le working_dir est défini dans le Dockerfile (USER node, WORKDIR /app/apps/frontend)
    # WORKDIR /app/apps/frontend # Non nécessaire si bien défini dans le Dockerfile
    volumes:
      # Montage du code source pour le hot-reloading
      # Assurez-vous que les chemins correspondent à la structure de votre projet
      - ./apps/frontend:/app/apps/frontend
      - ./packages:/app/packages # Si vous avez des packages locaux partagés
      # Les node_modules sont dans l'image de dev, mais on peut les masquer pour utiliser ceux du host si besoin (non recommandé généralement)
      # Ou utiliser un volume pour persister les node_modules entre les `down` et `up` si non inclus dans l'image de dev.
      # Pour l'instant, on se fie à ceux de l'image `development` qui les copie de `build-assets`.
    ports:
      - '3000:3000'
>>>>>>> 9a76b6f3
    environment:
      - VITE_SUPABASE_URL=${VITE_SUPABASE_URL}
      - VITE_SUPABASE_ANON_KEY=${VITE_SUPABASE_ANON_KEY}
    ports:
      - "5173:5173"
    volumes:
      - ./apps/frontend:/app/apps/frontend
      - pnpm-store:/root/.local/share/pnpm/store
      - node-modules:/app/apps/frontend/node_modules
    networks:
      - app-network
    restart: unless-stopped

  # ===========================================
  # MONITORING (Optionnel - Portainer)
  # ===========================================
  portainer:
    profiles: ['monitoring']
    image: portainer/portainer-ce:latest
    container_name: ai-foundations-portainer
    ports:
      - '9000:9000'
      - '8000:8000' # Pour le tunnel Edge si utilisé
    volumes:
      - /var/run/docker.sock:/var/run/docker.sock
      - portainer_data:/data
    networks:
      - app-network
    restart: unless-stopped
<<<<<<< HEAD

  supabase:
    profiles: ["supabase-local"]
    image: supabase/postgres
    ports:
      - "54322:5432"
    networks:
      - app-network
    restart: unless-stopped

# Note: Une instance Supabase locale peut être lancée via le service `supabase` (profil
# `supabase-local`) ou via la commande `pnpm db:start` de la CLI Supabase.
=======
# Note: L'environnement Supabase local (Postgres, Studio, etc.) est géré par `pnpm db:start`
# et n'est pas défini directement dans ce fichier docker-compose.yml pour éviter les conflits
# et simplifier la gestion, conformément à la stratégie "pnpm db:start manuel".
>>>>>>> 9a76b6f3
<|MERGE_RESOLUTION|>--- conflicted
+++ resolved
@@ -5,9 +5,6 @@
     driver: bridge
 
 volumes:
-  # pnpm_store_volume: # Utilisé par les Dockerfiles pour le cache de build, pas directement ici
-  # node_modules_frontend_volume: # Les node_modules sont dans l'image de dev ou bind-mountés
-  # node_modules_backend_volume:  # Idem
   portainer_data: {} # Pour la persistance des données Portainer si utilisé
   pnpm-store:
   node-modules:
@@ -19,28 +16,10 @@
   frontend:
     build:
       context: .
-<<<<<<< HEAD
       dockerfile: apps/frontend/Dockerfile.front
     command: pnpm --filter apps/frontend dev --host 0.0.0.0
     env_file:
       - .env
-=======
-      dockerfile: Dockerfile
-      target: development # Cible l'étape de développement du Dockerfile racine
-    container_name: ai-foundations-frontend
-    # Le working_dir est défini dans le Dockerfile (USER node, WORKDIR /app/apps/frontend)
-    # WORKDIR /app/apps/frontend # Non nécessaire si bien défini dans le Dockerfile
-    volumes:
-      # Montage du code source pour le hot-reloading
-      # Assurez-vous que les chemins correspondent à la structure de votre projet
-      - ./apps/frontend:/app/apps/frontend
-      - ./packages:/app/packages # Si vous avez des packages locaux partagés
-      # Les node_modules sont dans l'image de dev, mais on peut les masquer pour utiliser ceux du host si besoin (non recommandé généralement)
-      # Ou utiliser un volume pour persister les node_modules entre les `down` et `up` si non inclus dans l'image de dev.
-      # Pour l'instant, on se fie à ceux de l'image `development` qui les copie de `build-assets`.
-    ports:
-      - '3000:3000'
->>>>>>> 9a76b6f3
     environment:
       - VITE_SUPABASE_URL=${VITE_SUPABASE_URL}
       - VITE_SUPABASE_ANON_KEY=${VITE_SUPABASE_ANON_KEY}
@@ -70,7 +49,6 @@
     networks:
       - app-network
     restart: unless-stopped
-<<<<<<< HEAD
 
   supabase:
     profiles: ["supabase-local"]
@@ -82,9 +60,4 @@
     restart: unless-stopped
 
 # Note: Une instance Supabase locale peut être lancée via le service `supabase` (profil
-# `supabase-local`) ou via la commande `pnpm db:start` de la CLI Supabase.
-=======
-# Note: L'environnement Supabase local (Postgres, Studio, etc.) est géré par `pnpm db:start`
-# et n'est pas défini directement dans ce fichier docker-compose.yml pour éviter les conflits
-# et simplifier la gestion, conformément à la stratégie "pnpm db:start manuel".
->>>>>>> 9a76b6f3
+# `supabase-local`) ou via la commande `pnpm db:start` de la CLI Supabase.